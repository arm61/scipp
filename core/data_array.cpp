--- conflicted
+++ resolved
@@ -10,18 +10,12 @@
   m_holder.setData(proxy.name(), proxy);
 }
 
-<<<<<<< HEAD
 DataArray::DataArray(std::optional<Variable> data,
                      std::map<Dim, Variable> coords,
-                     std::map<std::string, Variable> labels) {
+                     std::map<std::string, Variable> labels,
+                     std::map<std::string, Variable> attrs) {
   if (data)
     m_holder.setData("", std::move(*data));
-=======
-DataArray::DataArray(Variable data, std::map<Dim, Variable> coords,
-                     std::map<std::string, Variable> labels,
-                     std::map<std::string, Variable> attrs) {
-  m_holder.setData("", std::move(data));
->>>>>>> 43eccd43
   for (auto & [ dim, c ] : coords)
     if (c.dims().sparse())
       m_holder.setSparseCoord("", std::move(c));
@@ -32,14 +26,8 @@
       m_holder.setSparseLabels("", name, std::move(l));
     else
       m_holder.setLabels(name, std::move(l));
-<<<<<<< HEAD
-  if (!m_holder.contains(""))
-    throw std::runtime_error("Cannot construct DataArray without either data "
-                             "or sparse coordinates.");
-=======
   for (auto & [ name, a ] : attrs)
     m_holder.setAttr(name, std::move(a));
->>>>>>> 43eccd43
 }
 
 DataArray::operator DataConstProxy() const { return get(); }
