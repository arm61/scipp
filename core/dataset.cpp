// SPDX-License-Identifier: GPL-3.0-or-later
// Copyright (c) 2019 Scipp contributors (https://github.com/scipp)
/// @file
/// @author Simon Heybrock
#include <ostream>

#include "operators.h"
#include "scipp/core/dataset.h"
#include "scipp/core/except.h"
#include "scipp/core/transform.h"

namespace scipp::core {

template <class T>
std::pair<const Variable *, Variable *> makeProxyItem(T *variable) {
  if constexpr (std::is_const_v<T>)
    return {variable, nullptr};
  else
    return {variable, variable};
}

template <class Key, class T1> auto makeProxyItems(T1 &coords) {
  std::unordered_map<Key, std::pair<const Variable *, Variable *>> items;
  for (auto &item : coords)
    items.emplace(item.first, makeProxyItem(&item.second));
  return items;
}

template <class Key, class T1, class T2 = void>
auto makeProxyItems(const Dimensions &dims, T1 &coords, T2 *sparse = nullptr) {
  const Dim sparseDim = dims.sparseDim();
  std::unordered_map<Key, std::pair<const Variable *, Variable *>> items;
  for (auto &item : coords) {
    // We preserve only items that are part of the space spanned by the
    // provided parent dimensions. Note the use of std::any_of (not
    // std::all_of): At this point there may still be extra dimensions in item,
    // but they will be sliced out. Maybe a better implementation would be to
    // slice the coords first? That would also eliminate a potential loophole
    // for multi-dimensional coordinates.
    auto contained = [&dims](const auto item2) {
      const auto &coordDims = item2.second.dims();
      if constexpr (std::is_same_v<Key, Dim>)
        return coordDims.empty() || dims.contains(item2.first);
      else
        return coordDims.empty() || dims.contains(coordDims.inner());
    };
    if (contained(item)) {
      // Shadow all global coordinates that depend on the sparse dimension.
      if ((!dims.sparse()) || (!item.second.dims().contains(sparseDim)))
        items.emplace(item.first, makeProxyItem(&item.second));
    }
  }
  if (sparse) {
    if constexpr (std::is_same_v<T2, const Variable> ||
                  std::is_same_v<T2, Variable>) {
      items.emplace(sparseDim, makeProxyItem(&*sparse));
    } else if constexpr (!std::is_same_v<T2, void>) {
      for (const auto &item : *sparse)
        items.emplace(item.first, makeProxyItem(&item.second));
    }
  }
  return items;
}

Dataset::Dataset(const DatasetConstProxy &proxy)
    : Dataset(proxy, proxy.coords(), proxy.labels(), proxy.attrs()) {}

Dataset::Dataset(const DataConstProxy &data) { setData(data.name(), data); }

Dataset::Dataset(const std::map<std::string, DataConstProxy> &data) {
  for (const auto & [ name, item ] : data)
    setData(name, item);
}

/// Removes all data items from the Dataset.
///
/// Coordinates, labels and attributes are not modified.
/// This operation invalidates any proxy objects creeated from this dataset.
void Dataset::clear() {
  m_data.clear();
  rebuildDims();
}

/// Return a const proxy to all coordinates of the dataset.
///
/// This proxy includes only "dimension-coordinates". To access
/// non-dimension-coordinates" see labels().
CoordsConstProxy Dataset::coords() const noexcept {
  return CoordsConstProxy(makeProxyItems<Dim>(m_coords));
}

/// Return a proxy to all coordinates of the dataset.
///
/// This proxy includes only "dimension-coordinates". To access
/// non-dimension-coordinates" see labels().
CoordsProxy Dataset::coords() noexcept {
  return CoordsProxy(this, nullptr, makeProxyItems<Dim>(m_coords));
}

/// Return a const proxy to all labels of the dataset.
LabelsConstProxy Dataset::labels() const noexcept {
  return LabelsConstProxy(makeProxyItems<std::string>(m_labels));
}

/// Return a proxy to all labels of the dataset.
LabelsProxy Dataset::labels() noexcept {
  return LabelsProxy(this, nullptr, makeProxyItems<std::string>(m_labels));
}

/// Return a const proxy to all attributes of the dataset.
AttrsConstProxy Dataset::attrs() const noexcept {
  return AttrsConstProxy(makeProxyItems<std::string>(m_attrs));
}

/// Return a proxy to all attributes of the dataset.
AttrsProxy Dataset::attrs() noexcept {
  return AttrsProxy(this, nullptr, makeProxyItems<std::string>(m_attrs));
}

bool Dataset::contains(const std::string &name) const noexcept {
  return m_data.count(name) == 1;
}

/// Removes a data item from the Dataset
///
/// Coordinates, labels and attributes are not modified.
/// This operation invalidates any proxy objects creeated from this dataset.
void Dataset::erase(const std::string_view name) {
  if (m_data.erase(std::string(name)) == 0) {
    throw except::DatasetError(*this, "Could not find data with name " +
                                          std::string(name) + ".");
  }
  rebuildDims();
}

/// Return a const proxy to data and coordinates with given name.
DataConstProxy Dataset::operator[](const std::string &name) const {
  const auto it = m_data.find(name);
  if (it == m_data.end())
    throw std::out_of_range("Could not find data with name " +
                            std::string(name) + ".");
  return DataConstProxy(*this, *it);
}

/// Return a proxy to data and coordinates with given name.
DataProxy Dataset::operator[](const std::string &name) {
  const auto it = m_data.find(name);
  if (it == m_data.end())
    throw std::out_of_range("Could not find data with name " +
                            std::string(name) + ".");
  return DataProxy(*this, *it);
}

namespace extents {
// Internally use negative extent -1 to indicate unknown edge state. The `-1`
// is required for dimensions with extent 0.
scipp::index makeUnknownEdgeState(const scipp::index extent) {
  return -extent - 1;
}
scipp::index shrink(const scipp::index extent) { return extent - 1; }
bool isUnknownEdgeState(const scipp::index extent) { return extent < 0; }
scipp::index decodeExtent(const scipp::index extent) {
  if (isUnknownEdgeState(extent))
    return -extent - 1;
  return extent;
}
bool isSame(const scipp::index extent, const scipp::index reference) {
  return reference == -extent - 1;
}
bool oneLarger(const scipp::index extent, const scipp::index reference) {
  return extent == -reference - 1 + 1;
}
bool oneSmaller(const scipp::index extent, const scipp::index reference) {
  return extent == -reference - 1 - 1;
}
void setExtent(std::unordered_map<Dim, scipp::index> &dims, const Dim dim,
               const scipp::index extent, const bool isCoord) {
  const auto it = dims.find(dim);
  // Internally use negative extent -1 to indicate unknown edge state. The `-1`
  // is required for dimensions with extent 0.
  if (it == dims.end()) {
    dims[dim] = extents::makeUnknownEdgeState(extent);
  } else {
    auto &heldExtent = it->second;
    if (extents::isUnknownEdgeState(heldExtent)) {
      if (extents::isSame(extent, heldExtent)) { // Do nothing
      } else if (extents::oneLarger(extent, heldExtent) && isCoord) {
        heldExtent = extents::shrink(extent);
      } else if (extents::oneSmaller(extent, heldExtent) && !isCoord) {
        heldExtent = extent;
      } else {
        throw std::runtime_error("Length mismatch on insertion");
      }
    } else {
      // Check for known edge state
      if ((extent != heldExtent || isCoord) && extent != heldExtent + 1)
        throw std::runtime_error("Length mismatch on insertion");
    }
  }
}
} // namespace extents

/// Consistency-enforcing update of the dimensions of the dataset.
///
/// Calling this in the various set* methods prevents insertion of variable with
/// bad shape. This supports insertion of bin edges. Note that the current
/// implementation does not support shape-changing operations which would in
/// theory be permitted but are probably not important in reality: The previous
/// extent of a replaced item is not excluded from the check, so even if that
/// replaced item is the only one in the dataset with that dimension it cannot
/// be "resized" in this way.
void Dataset::setDims(const Dimensions &dims, const Dim coordDim) {
  auto tmp = m_dims;
  for (const auto dim : dims.denseLabels())
    extents::setExtent(tmp, dim, dims[dim], dim == coordDim);
  m_dims = tmp;
}

void Dataset::rebuildDims() {
  /* Clear old extents */
  m_dims.clear();

  for (const auto &d : *this) {
    setDims(d.second.dims());
  }
  for (const auto &c : m_coords) {
    setDims(c.second.dims(), c.first);
  }
  for (const auto &l : m_labels) {
    setDims(l.second.dims());
  }
  for (const auto &a : m_attrs) {
    setDims(a.second.dims());
  }
}

/// Set (insert or replace) the coordinate for the given dimension.
void Dataset::setCoord(const Dim dim, Variable coord) {
  setDims(coord.dims(), dim);
  m_coords.insert_or_assign(dim, std::move(coord));
}

/// Set (insert or replace) the labels for the given label name.
///
/// Note that the label name has no relation to names of data items.
void Dataset::setLabels(const std::string &labelName, Variable labels) {
  setDims(labels.dims());
  m_labels.insert_or_assign(labelName, std::move(labels));
}

/// Set (insert or replace) an attribute for the given attribute name.
///
/// Note that the attribute name has no relation to names of data items.
void Dataset::setAttr(const std::string &attrName, Variable attr) {
  setDims(attr.dims());
  m_attrs.insert_or_assign(attrName, std::move(attr));
}

/// Set (insert or replace) data (values, optional variances) with given name.
///
/// Throws if the provided values bring the dataset into an inconsistent state
/// (mismatching dtype, unit, or dimensions).
void Dataset::setData(const std::string &name, Variable data) {
  setDims(data.dims());
  const bool sparseData = data.dims().sparse();

  if (contains(name) && operator[](name).dims().sparse() != sparseData)
    throw except::DimensionError("Cannot set dense values or variances if "
                                 "coordinates sparse or vice versa");
  m_data[name].data = std::move(data);
}

/// Set (insert or replace) data item with given name.
///
/// Coordinates, labels, and attributes of the data array are added to the
/// dataset. Throws if there are existing but mismatching coords, labels, or
/// attributes. Throws if the provided data brings the dataset into an
/// inconsistent state (mismatching dtype, unit, or dimensions).
void Dataset::setData(const std::string &name, const DataConstProxy &data) {
  for (const auto & [ dim, coord ] : data.coords()) {
    if (coord.dims().sparse()) {
      setSparseCoord(name, coord);
    } else {
      if (const auto it = m_coords.find(dim); it != m_coords.end())
        expect::equals(coord, it->second);
      else
        setCoord(dim, coord);
    }
  }
  for (const auto & [ nm, labs ] : data.labels()) {
    if (labs.dims().sparse()) {
      setSparseLabels(name, std::string(nm), labs);
    } else {
      if (const auto it = m_labels.find(std::string(nm)); it != m_labels.end())
        expect::equals(labs, it->second);
      else
        setLabels(std::string(nm), labs);
    }
  }
  for (const auto & [ nm, attr ] : data.attrs()) {
    if (const auto it = m_attrs.find(std::string(nm)); it != m_attrs.end())
      expect::equals(attr, it->second);
    else
      setAttr(std::string(nm), attr);
  }

  if (data.hasData())
    setData(name, data.data());
}

/// Set (insert or replace) the sparse coordinate with given name.
///
/// Sparse coordinates can exist even without corresponding data.
void Dataset::setSparseCoord(const std::string &name, Variable coord) {
  if (!coord.dims().sparse())
    throw except::DimensionError(
        "Variable passed to Dataset::setSparseCoord does "
        "not contain sparse data.");
  if (m_data.count(name)) {
    const auto &data = m_data.at(name);
    if ((data.data &&
         (data.data->dims().sparseDim() != coord.dims().sparseDim())) ||
        (!data.labels.empty() &&
         (data.labels.begin()->second.dims().sparseDim() !=
          coord.dims().sparseDim())))
      throw except::DimensionError("Cannot set sparse coordinate if values or "
                                   "variances are not sparse.");
  }
  setDims(coord.dims());
  m_data[name].coord = std::move(coord);
}

/// Set (insert or replace) the sparse labels with given name and label name.
void Dataset::setSparseLabels(const std::string &name,
                              const std::string &labelName, Variable labels) {
  setDims(labels.dims());
  if (!labels.dims().sparse())
    throw std::runtime_error("Variable passed to Dataset::setSparseLabels does "
                             "not contain sparse data.");
  if (m_data.count(name)) {
    const auto &data = m_data.at(name);
    if ((data.data &&
         (data.data->dims().sparseDim() != labels.dims().sparseDim())) ||
        (data.coord &&
         (data.coord->dims().sparseDim() != labels.dims().sparseDim())))
      throw std::runtime_error("Cannot set sparse labels if values or "
                               "variances are not sparse.");
  }
  const auto &data = m_data.at(name);
  if (!data.data && !data.coord)
    throw std::runtime_error(
        "Cannot set sparse labels: Require either values or a sparse coord.");

  m_data[name].labels.insert_or_assign(labelName, std::move(labels));
}

/// Return const slice of the dataset along given dimension with given extents.
///
/// This does not make a copy of the data. Instead of proxy object is returned.
DatasetConstProxy Dataset::slice(const Slice slice1) const & {
  return DatasetConstProxy(*this).slice(slice1);
}

/// Return const slice of the dataset, sliced in two dimensions.
///
/// This does not make a copy of the data. Instead of proxy object is returned.
DatasetConstProxy Dataset::slice(const Slice slice1,
                                 const Slice slice2) const & {
  return DatasetConstProxy(*this).slice(slice1, slice2);
}

/// Return const slice of the dataset, sliced in three dimensions.
///
/// This does not make a copy of the data. Instead of proxy object is returned.
DatasetConstProxy Dataset::slice(const Slice slice1, const Slice slice2,
                                 const Slice slice3) const & {
  return DatasetConstProxy(*this).slice(slice1, slice2, slice3);
}

/// Return slice of the dataset along given dimension with given extents.
///
/// This does not make a copy of the data. Instead of proxy object is returned.
DatasetProxy Dataset::slice(const Slice slice1) & {
  return DatasetProxy(*this).slice(slice1);
}

/// Return slice of the dataset, sliced in two dimensions.
///
/// This does not make a copy of the data. Instead of proxy object is returned.
DatasetProxy Dataset::slice(const Slice slice1, const Slice slice2) & {
  return DatasetProxy(*this).slice(slice1, slice2);
}

/// Return slice of the dataset, sliced in three dimensions.
///
/// This does not make a copy of the data. Instead of proxy object is returned.
DatasetProxy Dataset::slice(const Slice slice1, const Slice slice2,
                            const Slice slice3) & {
  return DatasetProxy(*this).slice(slice1, slice2, slice3);
}

/// Return const slice of the dataset along given dimension with given extents.
///
/// This overload for rvalue reference *this avoids returning a proxy
/// referencing data that is about to go out of scope and returns a new dataset
/// instead.
Dataset Dataset::slice(const Slice slice1) const && {
  return Dataset{DatasetConstProxy(*this).slice(slice1)};
}

/// Return const slice of the dataset, sliced in two dimensions.
///
/// This overload for rvalue reference *this avoids returning a proxy
/// referencing data that is about to go out of scope and returns a new dataset
/// instead.
Dataset Dataset::slice(const Slice slice1, const Slice slice2) const && {
  return Dataset{DatasetConstProxy(*this).slice(slice1, slice2)};
}

/// Return const slice of the dataset, sliced in three dimensions.
///
/// This overload for rvalue reference *this avoids returning a proxy
/// referencing data that is about to go out of scope and returns a new dataset
/// instead.
Dataset Dataset::slice(const Slice slice1, const Slice slice2,
                       const Slice slice3) const && {
  return Dataset{DatasetConstProxy(*this).slice(slice1, slice2, slice3)};
}

/// Rename dimension `from` to `to`.
void Dataset::rename(const Dim from, const Dim to) {
  if (m_dims.count(to) != 0)
    throw except::DimensionError("Duplicate dimension.");
  if (m_dims.count(from) != 1)
    return;

  const auto relabel = [from, to](auto &map) {
    auto node = map.extract(from);
    node.key() = to;
    map.insert(std::move(node));
  };
  relabel(m_dims);
  relabel(m_coords);
  for (auto &item : m_coords)
    item.second.rename(from, to);
  for (auto &item : m_labels)
    item.second.rename(from, to);
  for (auto &item : m_attrs)
    item.second.rename(from, to);
  for (auto &item : m_data) {
    auto &value = item.second;
    if (value.data)
      value.data->rename(from, to);
    if (value.coord)
      value.coord->rename(from, to);
    for (auto labels : value.labels)
      labels.second.rename(from, to);
  }
}

/// Return the name of the proxy.
///
/// The name of the proxy is equal to the name of the item in a Dataset, or the
/// name of a DataArray. Note that comparison operations ignore the name.
const std::string &DataConstProxy::name() const noexcept {
  return m_data->first;
}

/// Return an ordered mapping of dimension labels to extents, excluding a
/// potentialy sparse dimensions.
Dimensions DataConstProxy::dims() const noexcept {
  if (hasData())
    return data().dims();
  return detail::makeSlice(*m_data->second.coord, slices()).dims();
}

/// Return the dtype of the data. Throws if there is no data.
DType DataConstProxy::dtype() const { return data().dtype(); }

/// Return the unit of the data values.
///
/// Throws if there are no data values.
units::Unit DataConstProxy::unit() const { return data().unit(); }

/// Set the unit of the data values.
///
/// Throws if there are no data values.
void DataProxy::setUnit(const units::Unit unit) const {
  if (hasData())
    return data().setUnit(unit);
  throw std::runtime_error("Data without values, cannot set unit.");
}

/// Return a const proxy to all coordinates of the data proxy.
///
/// If the data has a sparse dimension the returned proxy will not contain any
/// of the dataset's coordinates that depends on the sparse dimension.
CoordsConstProxy DataConstProxy::coords() const noexcept {
  return CoordsConstProxy(makeProxyItems<Dim>(dims(), m_dataset->m_coords,
                                              m_data->second.coord
                                                  ? &*m_data->second.coord
                                                  : nullptr),
                          slices());
}

/// Return a const proxy to all labels of the data proxy.
///
/// If the data has a sparse dimension the returned proxy will not contain any
/// of the dataset's labels that depends on the sparse dimension.
LabelsConstProxy DataConstProxy::labels() const noexcept {
  return LabelsConstProxy(makeProxyItems<std::string>(dims(),
                                                      m_dataset->m_labels,
                                                      &m_data->second.labels),
                          slices());
}

/// Return a const proxy to all attributes of the data proxy.
AttrsConstProxy DataConstProxy::attrs() const noexcept {
  return AttrsConstProxy(
      makeProxyItems<std::string>(dims(), m_dataset->m_attrs), slices());
}

/// Return a proxy to all coordinates of the data proxy.
///
/// If the data has a sparse dimension the returned proxy will not contain any
/// of the dataset's coordinates that depends on the sparse dimension.
CoordsProxy DataProxy::coords() const noexcept {
  return CoordsProxy(m_mutableDataset, &name(),
                     makeProxyItems<Dim>(dims(), m_mutableDataset->m_coords,
                                         m_mutableData->second.coord
                                             ? &*m_mutableData->second.coord
                                             : nullptr),
                     slices());
}

/// Return a proxy to all labels of the data proxy.
///
/// If the data has a sparse dimension the returned proxy will not contain any
/// of the dataset's labels that depends on the sparse dimension.
LabelsProxy DataProxy::labels() const noexcept {
  return LabelsProxy(m_mutableDataset, &name(),
                     makeProxyItems<std::string>(dims(),
                                                 m_mutableDataset->m_labels,
                                                 &m_mutableData->second.labels),
                     slices());
}

/// Return a const proxy to all attributes of the data proxy.
AttrsProxy DataProxy::attrs() const noexcept {
  return AttrsProxy(
      m_mutableDataset, &name(),
      makeProxyItems<std::string>(dims(), m_mutableDataset->m_attrs), slices());
}

DataProxy DataProxy::assign(const DataConstProxy &other) const {
  expect::coordsAndLabelsAreSuperset(*this, other);
  // TODO here and below: If other has data, we should either fail, or create
  // data.
  if (hasData())
    data().assign(other.data());
  return *this;
}

DataProxy DataProxy::assign(const Variable &other) const {
  if (hasData())
    data().assign(other);
  return *this;
}

DataProxy DataProxy::assign(const VariableConstProxy &other) const {
  if (hasData())
    data().assign(other);
  return *this;
}

template <class Op>
void dry_run_op(const DataProxy &a, const DataConstProxy &b, Op op) {
  expect::coordsAndLabelsAreSuperset(a, b);
  // This dry run relies on the knowledge that the implementation of operations
  // for variable simply calls transform_in_place and nothing else.
  dry_run::transform_in_place(a.data(), b.data(), op);
}

DataProxy DataProxy::operator+=(const DataConstProxy &other) const {
  expect::coordsAndLabelsAreSuperset(*this, other);
  data() += other.data();
  return *this;
}

DataProxy DataProxy::operator-=(const DataConstProxy &other) const {
  expect::coordsAndLabelsAreSuperset(*this, other);
  data() -= other.data();
  return *this;
}

DataProxy DataProxy::operator*=(const DataConstProxy &other) const {
  expect::coordsAndLabelsAreSuperset(*this, other);
  data() *= other.data();
  return *this;
}

DataProxy DataProxy::operator/=(const DataConstProxy &other) const {
  expect::coordsAndLabelsAreSuperset(*this, other);
  data() /= other.data();
  return *this;
}

DataProxy DataProxy::operator+=(const Variable &other) const {
  data() += other;
  return *this;
}

DataProxy DataProxy::operator-=(const Variable &other) const {
  data() -= other;
  return *this;
}

DataProxy DataProxy::operator*=(const Variable &other) const {
  data() *= other;
  return *this;
}

DataProxy DataProxy::operator/=(const Variable &other) const {
  data() /= other;
  return *this;
}

/// Return a const proxy to all coordinates of the dataset slice.
///
/// This proxy includes only "dimension-coordinates". To access
/// non-dimension-coordinates" see labels().
CoordsConstProxy DatasetConstProxy::coords() const noexcept {
  return CoordsConstProxy(makeProxyItems<Dim>(m_dataset->m_coords), slices());
}

/// Return a proxy to all coordinates of the dataset slice.
///
/// This proxy includes only "dimension-coordinates". To access
/// non-dimension-coordinates" see labels().
CoordsProxy DatasetProxy::coords() const noexcept {
  auto *parent = slices().empty() ? m_mutableDataset : nullptr;
  return CoordsProxy(parent, nullptr,
                     makeProxyItems<Dim>(m_mutableDataset->m_coords), slices());
}

/// Return a const proxy to all labels of the dataset slice.
LabelsConstProxy DatasetConstProxy::labels() const noexcept {
  return LabelsConstProxy(makeProxyItems<std::string>(m_dataset->m_labels),
                          slices());
}

/// Return a proxy to all labels of the dataset slice.
LabelsProxy DatasetProxy::labels() const noexcept {
  auto *parent = slices().empty() ? m_mutableDataset : nullptr;
  return LabelsProxy(parent, nullptr,
                     makeProxyItems<std::string>(m_mutableDataset->m_labels),
                     slices());
}

/// Return a const proxy to all attributes of the dataset slice.
AttrsConstProxy DatasetConstProxy::attrs() const noexcept {
  return AttrsConstProxy(makeProxyItems<std::string>(m_dataset->m_attrs),
                         slices());
}

/// Return a proxy to all attributes of the dataset slice.
AttrsProxy DatasetProxy::attrs() const noexcept {
  auto *parent = slices().empty() ? m_mutableDataset : nullptr;
  return AttrsProxy(parent, nullptr,
                    makeProxyItems<std::string>(m_mutableDataset->m_attrs),
                    slices());
}

void DatasetConstProxy::expectValidKey(const std::string &name) const {
  if (std::find(m_indices.begin(), m_indices.end(), name) == m_indices.end())
    throw std::out_of_range("Invalid key `" + std::string(name) +
                            "` in Dataset access.");
}

bool DatasetConstProxy::contains(const std::string &name) const noexcept {
  return std::find(m_indices.begin(), m_indices.end(), name) != m_indices.end();
}

/// Return a const proxy to data and coordinates with given name.
DataConstProxy DatasetConstProxy::operator[](const std::string &name) const {
  expectValidKey(name);
  return {*m_dataset, *(*m_dataset).m_data.find(name), slices()};
}

/// Return a proxy to data and coordinates with given name.
DataProxy DatasetProxy::operator[](const std::string &name) const {
  expectValidKey(name);
  return {*m_mutableDataset, *(*m_mutableDataset).m_data.find(name), slices()};
}

/// Return true if the dataset proxies have identical content.
bool operator==(const DataConstProxy &a, const DataConstProxy &b) {
  if (a.hasData() != b.hasData())
    return false;
  if (a.hasVariances() != b.hasVariances())
    return false;
  if (a.coords() != b.coords())
    return false;
  if (a.labels() != b.labels())
    return false;
  if (a.attrs() != b.attrs())
    return false;
  if (a.hasData() && a.data() != b.data())
    return false;
  return true;
}

bool operator!=(const DataConstProxy &a, const DataConstProxy &b) {
  return !operator==(a, b);
}

template <class A, class B> bool dataset_equals(const A &a, const B &b) {
  if (a.size() != b.size())
    return false;
  if (a.coords() != b.coords())
    return false;
  if (a.labels() != b.labels())
    return false;
  if (a.attrs() != b.attrs())
    return false;
  for (const auto & [ name, data ] : a) {
    try {
      if (data != b[std::string(name)])
        return false;
    } catch (std::out_of_range &) {
      return false;
    }
  }
  return true;
}

/// Return true if the datasets have identical content.
bool Dataset::operator==(const Dataset &other) const {
  return dataset_equals(*this, other);
}

/// Return true if the datasets have identical content.
bool Dataset::operator==(const DatasetConstProxy &other) const {
  return dataset_equals(*this, other);
}

/// Return true if the datasets have identical content.
bool DatasetConstProxy::operator==(const Dataset &other) const {
  return dataset_equals(*this, other);
}

/// Return true if the datasets have identical content.
bool DatasetConstProxy::operator==(const DatasetConstProxy &other) const {
  return dataset_equals(*this, other);
}

/// Return true if the datasets have mismatching content./
bool Dataset::operator!=(const Dataset &other) const {
  return !dataset_equals(*this, other);
}

/// Return true if the datasets have mismatching content.
bool Dataset::operator!=(const DatasetConstProxy &other) const {
  return !dataset_equals(*this, other);
}

/// Return true if the datasets have mismatching content.
bool DatasetConstProxy::operator!=(const Dataset &other) const {
  return !dataset_equals(*this, other);
}

/// Return true if the datasets have mismatching content.
bool DatasetConstProxy::operator!=(const DatasetConstProxy &other) const {
  return !dataset_equals(*this, other);
}

std::unordered_map<Dim, scipp::index> DatasetConstProxy::dimensions() const {

  auto base_dims = m_dataset->dimensions();
  // Note current slices are ordered, but NOT unique
  for (const auto & [ slice, extents ] : m_slices) {
    (void)extents;
    auto it = base_dims.find(slice.dim());
    if (!slice.isRange()) { // For non-range. Erase dimension
      base_dims.erase(it);
    } else {
      it->second =
          slice.end() -
          slice.begin(); // Take extent from slice. This is the effect that
                         // the successful slice range will have
    }
  }
  return base_dims;
}

constexpr static auto plus = [](const auto &a, const auto &b) { return a + b; };

constexpr static auto minus = [](const auto &a, const auto &b) {
  return a - b;
};

constexpr static auto times = [](const auto &a, const auto &b) {
  return a * b;
};

constexpr static auto divide = [](const auto &a, const auto &b) {
  return a / b;
};

template <class Op, class A, class B>
auto &apply(const Op &op, A &a, const B &b) {
  for (const auto & [ name, item ] : b)
    dry_run_op(a[name], item, op);
  for (const auto & [ name, item ] : b)
    op(a[name], item);
  return a;
}

template <class Op, class A, class B>
decltype(auto) apply_with_delay(const Op &op, A &&a, const B &b) {
  for (const auto &item : a)
    dry_run_op(item.second, b, op);
  // For `b` referencing data in `a` we delay operation. The alternative would
  // be to make a deep copy of `other` before starting the iteration over items.
  std::optional<DataProxy> delayed;
  // Note the inefficiency here: We are comparing some or all of the coords and
  // labels for each item. This could be improved by implementing the operations
  // for detail::DatasetData instead of DataProxy.
  for (const auto & [ name, item ] : a) {
    static_cast<void>(name);
    if (&item.underlying() == &b.underlying())
      delayed = item;
    else
      op(item, b);
  }
  if (delayed)
    op(*delayed, b);
  return std::forward<A>(a);
}

template <class Op, class A, class B>
auto apply_with_broadcast(const Op &op, const A &a, const B &b) {
  Dataset res;
  for (const auto & [ name, item ] : b)
    if (const auto it = a.find(name); it != a.end())
      res.setData(std::string(name), op(it->second, item));
  return res;
}

template <class Op, class A>
auto apply_with_broadcast(const Op &op, const A &a, const DataConstProxy &b) {
  Dataset res;
  for (const auto & [ name, item ] : a)
    res.setData(std::string(name), op(item, b));
  return res;
}

template <class Op, class B>
auto apply_with_broadcast(const Op &op, const DataConstProxy &a, const B &b) {
  Dataset res;
  for (const auto & [ name, item ] : b)
    res.setData(std::string(name), op(a, item));
  return res;
}

[[nodiscard]] bool containsSparse(const DatasetConstProxy &ds) noexcept {
  for (const auto &item : ds)
    if (item.second.dims().sparse())
      return true;
  return false;
}

Dataset &Dataset::operator+=(const DataConstProxy &other) {
  return apply_with_delay(operator_detail::plus_equals{}, *this, other);
}

Dataset &Dataset::operator-=(const DataConstProxy &other) {
  return apply_with_delay(operator_detail::minus_equals{}, *this, other);
}

Dataset &Dataset::operator*=(const DataConstProxy &other) {
  return apply_with_delay(operator_detail::times_equals{}, *this, other);
}

Dataset &Dataset::operator/=(const DataConstProxy &other) {
  return apply_with_delay(operator_detail::divide_equals{}, *this, other);
}

Dataset &Dataset::operator+=(const DatasetConstProxy &other) {
  return apply(operator_detail::plus_equals{}, *this, other);
}

Dataset &Dataset::operator-=(const DatasetConstProxy &other) {
  return apply(operator_detail::minus_equals{}, *this, other);
}

Dataset &Dataset::operator*=(const DatasetConstProxy &other) {
  return apply(operator_detail::times_equals{}, *this, other);
}

Dataset &Dataset::operator/=(const DatasetConstProxy &other) {
  return apply(operator_detail::divide_equals{}, *this, other);
}

Dataset &Dataset::operator+=(const Dataset &other) {
  return apply(operator_detail::plus_equals{}, *this, other);
}

Dataset &Dataset::operator-=(const Dataset &other) {
  return apply(operator_detail::minus_equals{}, *this, other);
}

Dataset &Dataset::operator*=(const Dataset &other) {
  return apply(operator_detail::times_equals{}, *this, other);
}

Dataset &Dataset::operator/=(const Dataset &other) {
  return apply(operator_detail::divide_equals{}, *this, other);
}

std::unordered_map<Dim, scipp::index> Dataset::dimensions() const {
  std::unordered_map<Dim, scipp::index> all;
  for (const auto &dim : this->m_dims) {
    all[dim.first] = extents::decodeExtent(dim.second);
  }
  return all;
}

DatasetProxy DatasetProxy::operator+=(const DataConstProxy &other) const {
  return apply_with_delay(operator_detail::plus_equals{}, *this, other);
}

DatasetProxy DatasetProxy::operator-=(const DataConstProxy &other) const {
  return apply_with_delay(operator_detail::minus_equals{}, *this, other);
}

DatasetProxy DatasetProxy::operator*=(const DataConstProxy &other) const {
  return apply_with_delay(operator_detail::times_equals{}, *this, other);
}

DatasetProxy DatasetProxy::operator/=(const DataConstProxy &other) const {
  return apply_with_delay(operator_detail::divide_equals{}, *this, other);
}

DatasetProxy DatasetProxy::operator+=(const DatasetConstProxy &other) const {
  return apply(operator_detail::plus_equals{}, *this, other);
}

DatasetProxy DatasetProxy::operator-=(const DatasetConstProxy &other) const {
  return apply(operator_detail::minus_equals{}, *this, other);
}

DatasetProxy DatasetProxy::operator*=(const DatasetConstProxy &other) const {
  return apply(operator_detail::times_equals{}, *this, other);
}

DatasetProxy DatasetProxy::operator/=(const DatasetConstProxy &other) const {
  return apply(operator_detail::divide_equals{}, *this, other);
}

DatasetProxy DatasetProxy::operator+=(const Dataset &other) const {
  return apply(operator_detail::plus_equals{}, *this, other);
}

DatasetProxy DatasetProxy::operator-=(const Dataset &other) const {
  return apply(operator_detail::minus_equals{}, *this, other);
}

DatasetProxy DatasetProxy::operator*=(const Dataset &other) const {
  return apply(operator_detail::times_equals{}, *this, other);
}

DatasetProxy DatasetProxy::operator/=(const Dataset &other) const {
  return apply(operator_detail::divide_equals{}, *this, other);
}

std::ostream &operator<<(std::ostream &os, const DataConstProxy &data) {
  return os << to_string(data);
}

std::ostream &operator<<(std::ostream &os, const DataProxy &data) {
  return os << DataConstProxy(data);
}

std::ostream &operator<<(std::ostream &os, const DataArray &data) {
  return os << DataConstProxy(data);
}

std::ostream &operator<<(std::ostream &os, const DatasetConstProxy &dataset) {
  return os << to_string(dataset);
}

std::ostream &operator<<(std::ostream &os, const DatasetProxy &dataset) {
  return os << DatasetConstProxy(dataset);
}

std::ostream &operator<<(std::ostream &os, const Dataset &dataset) {
  return os << DatasetConstProxy(dataset);
}

std::ostream &operator<<(std::ostream &os, const VariableConstProxy &variable) {
  return os << to_string(variable);
}

std::ostream &operator<<(std::ostream &os, const VariableProxy &variable) {
  return os << VariableConstProxy(variable);
}

std::ostream &operator<<(std::ostream &os, const Variable &variable) {
  return os << VariableConstProxy(variable);
}

std::ostream &operator<<(std::ostream &os, const Dim dim) {
  return os << to_string(dim);
}

Dataset operator+(const Dataset &lhs, const Dataset &rhs) {
  return apply_with_broadcast(plus, lhs, rhs);
}

Dataset operator+(const Dataset &lhs, const DatasetConstProxy &rhs) {
  return apply_with_broadcast(plus, lhs, rhs);
}

Dataset operator+(const Dataset &lhs, const DataConstProxy &rhs) {
  return apply_with_broadcast(plus, lhs, rhs);
}

Dataset operator+(const DatasetConstProxy &lhs, const Dataset &rhs) {
  return apply_with_broadcast(plus, lhs, rhs);
}

Dataset operator+(const DatasetConstProxy &lhs, const DatasetConstProxy &rhs) {
  return apply_with_broadcast(plus, lhs, rhs);
}

Dataset operator+(const DatasetConstProxy &lhs, const DataConstProxy &rhs) {
  return apply_with_broadcast(plus, lhs, rhs);
}

Dataset operator+(const DataConstProxy &lhs, const Dataset &rhs) {
  return apply_with_broadcast(plus, lhs, rhs);
}

Dataset operator+(const DataConstProxy &lhs, const DatasetConstProxy &rhs) {
  return apply_with_broadcast(plus, lhs, rhs);
}

Dataset operator-(const Dataset &lhs, const Dataset &rhs) {
  return apply_with_broadcast(minus, lhs, rhs);
}

Dataset operator-(const Dataset &lhs, const DatasetConstProxy &rhs) {
  return apply_with_broadcast(minus, lhs, rhs);
}

Dataset operator-(const Dataset &lhs, const DataConstProxy &rhs) {
  return apply_with_broadcast(minus, lhs, rhs);
}

Dataset operator-(const DatasetConstProxy &lhs, const Dataset &rhs) {
  return apply_with_broadcast(minus, lhs, rhs);
}

Dataset operator-(const DatasetConstProxy &lhs, const DatasetConstProxy &rhs) {
  return apply_with_broadcast(minus, lhs, rhs);
}

Dataset operator-(const DatasetConstProxy &lhs, const DataConstProxy &rhs) {
  return apply_with_broadcast(minus, lhs, rhs);
}

Dataset operator-(const DataConstProxy &lhs, const Dataset &rhs) {
  return apply_with_broadcast(minus, lhs, rhs);
}

Dataset operator-(const DataConstProxy &lhs, const DatasetConstProxy &rhs) {
  return apply_with_broadcast(minus, lhs, rhs);
}

Dataset operator*(const Dataset &lhs, const Dataset &rhs) {
  return apply_with_broadcast(times, lhs, rhs);
}

Dataset operator*(const Dataset &lhs, const DatasetConstProxy &rhs) {
  return apply_with_broadcast(times, lhs, rhs);
}

Dataset operator*(const Dataset &lhs, const DataConstProxy &rhs) {
  return apply_with_broadcast(times, lhs, rhs);
}

Dataset operator*(const DatasetConstProxy &lhs, const Dataset &rhs) {
  return apply_with_broadcast(times, lhs, rhs);
}

Dataset operator*(const DatasetConstProxy &lhs, const DatasetConstProxy &rhs) {
  return apply_with_broadcast(times, lhs, rhs);
}

Dataset operator*(const DatasetConstProxy &lhs, const DataConstProxy &rhs) {
  return apply_with_broadcast(times, lhs, rhs);
}

Dataset operator*(const DataConstProxy &lhs, const Dataset &rhs) {
  return apply_with_broadcast(times, lhs, rhs);
}

Dataset operator*(const DataConstProxy &lhs, const DatasetConstProxy &rhs) {
  return apply_with_broadcast(times, lhs, rhs);
}

Dataset operator/(const Dataset &lhs, const Dataset &rhs) {
  return apply_with_broadcast(divide, lhs, rhs);
}

Dataset operator/(const Dataset &lhs, const DatasetConstProxy &rhs) {
  return apply_with_broadcast(divide, lhs, rhs);
}

Dataset operator/(const Dataset &lhs, const DataConstProxy &rhs) {
  return apply_with_broadcast(divide, lhs, rhs);
}

Dataset operator/(const DatasetConstProxy &lhs, const Dataset &rhs) {
  return apply_with_broadcast(divide, lhs, rhs);
}

Dataset operator/(const DatasetConstProxy &lhs, const DatasetConstProxy &rhs) {
  return apply_with_broadcast(divide, lhs, rhs);
}

Dataset operator/(const DatasetConstProxy &lhs, const DataConstProxy &rhs) {
  return apply_with_broadcast(divide, lhs, rhs);
}

Dataset operator/(const DataConstProxy &lhs, const Dataset &rhs) {
  return apply_with_broadcast(divide, lhs, rhs);
}

Dataset operator/(const DataConstProxy &lhs, const DatasetConstProxy &rhs) {
  return apply_with_broadcast(divide, lhs, rhs);
}

// For now this implementation is only for the simplest case of 2 dims (inner
// stands for sparse)
DataArray histogram(const DataConstProxy &sparse,
                    const VariableConstProxy &binEdges) {
  if (sparse.hasData())
    throw except::SparseDataError(
        "`histogram` is not implemented for sparse data with values yet.");
  if (sparse.dims().ndims() > 1)
    throw std::logic_error("Only the simple case histograms may be constructed "
                           "for now: 2 dims including sparse.");
  auto dim = binEdges.dims().inner();
  if (binEdges.dtype() != dtype<double> ||
      sparse.coords()[dim].dtype() != DType::Double)
    throw std::logic_error("Histogram is only available for double type.");
  auto coord = sparse.coords()[dim];
  auto edgesSpan = binEdges.values<double>();
  if (!std::is_sorted(edgesSpan.begin(), edgesSpan.end()))
    throw std::logic_error("Bin edges should be sorted to make the histogram.");
  auto resDims{sparse.dims()};
  auto len = binEdges.dims()[dim] - 1;
  resDims.resize(resDims.index(dim), len);
  Variable result = makeVariableWithVariances<double>(resDims, units::counts);
  for (scipp::index i = 0; i < sparse.dims().volume(); ++i) {
    const auto &coord_i = coord.sparseValues<double>()[i];
    auto curRes = result.values<double>().begin() + i * len;
    for (const auto &c : coord_i) {
      auto it = std::upper_bound(edgesSpan.begin(), edgesSpan.end(), c);
      if (it != edgesSpan.end() && it != edgesSpan.begin())
        ++(*(curRes + (--it - edgesSpan.begin())));
    }
  }
  std::copy(result.values<double>().begin(), result.values<double>().end(),
            result.variances<double>().begin());

  std::map<Dim, Variable> coords;
  coords.emplace(dim, binEdges);
  return {std::move(result), std::move(coords),
          std::map<std::string, Variable>()};
}

DataArray histogram(const DataConstProxy &sparse, const Variable &binEdges) {
  return histogram(sparse, VariableConstProxy(binEdges));
}

Dataset histogram(const Dataset &dataset, const VariableConstProxy &bins) {
  auto out(Dataset(DatasetConstProxy::makeProxyWithEmptyIndexes(dataset)));
  out.setCoord(bins.dims().inner(), bins);
  for (const auto & [ name, item ] : dataset) {
    if (item.dims().sparse())
      out.setData(std::string(name), histogram(item, bins));
  }
  return out;
}

Dataset histogram(const Dataset &dataset, const Variable &bins) {
  return histogram(dataset, VariableConstProxy(bins));
}

Dataset histogram(const Dataset &dataset, const Dim &dim) {
  auto bins = dataset.coords()[dim];
  return histogram(dataset, bins);
}

Dataset merge(const DatasetConstProxy &a, const DatasetConstProxy &b) {
  return Dataset(union_(a, b), union_(a.coords(), b.coords()),
                 union_(a.labels(), b.labels()), union_(a.attrs(), b.attrs()));
}

<<<<<<< HEAD
template <class DS, class Func>
Dataset apply_through_dimension(const DS &ds, const Dim dimension, Func func) {
  if (containsSparse(ds))
    throw std::logic_error("Can't sum Dataset with sparse data");
  if (!ds.dimensions().count(dimension))
    throw std::logic_error("Can't sum Dataset on non existing dimension.");
  Dataset res;
  for (auto && [ name, attr ] : ds.attrs())
    res.setAttr(std::string(name), attr);
  for (auto && [ dim, coord ] : ds.coords()) {
    if (dimension != dim)
      res.setCoord(dim, coord);
  }
  for (auto && [ name, label ] : ds.labels()) {
    if (label.dims().inner() != dimension)
      res.setLabels(std::string(name), label);
  }
  for (auto && [ name, item ] : ds) {
    if (!item.data().dims().contains(dimension))
      res.setData(name, item.data());
    else
      res.setData(std::string(name), func(item.data(), dimension));
  }
  return res;
}

Dataset sum(const DatasetConstProxy &ds, const Dim dimension) {
  return apply_through_dimension(
      ds, dimension,
      [](const VariableConstProxy &v, const Dim dim) { return sum(v, dim); });
}

Dataset mean(const DatasetConstProxy &ds, const Dim dimension) {
  return apply_through_dimension(
      ds, dimension,
      [](const VariableConstProxy &v, const Dim dim) { return mean(v, dim); });
=======
DataArray rebin(const DataConstProxy &a, const Dim dim,
                const VariableConstProxy &coord) {
  std::map<Dim, Variable> coords;
  // Replace rebinned coord.
  for (const auto & [ key, item ] : a.coords())
    if (key == dim)
      coords.emplace(key, coord);
    else
      coords.emplace(key, item);

  std::map<std::string, Variable> labels;
  // Drop labels for rebinned dimension.
  for (const auto & [ key, item ] : a.labels())
    if (item.dims().inner() != dim)
      labels.emplace(key, item);

  std::map<std::string, Variable> attrs;
  // Drop attrs for rebinned dimension.
  for (const auto & [ key, item ] : a.attrs())
    if (item.dims().inner() != dim)
      attrs.emplace(key, item);

  auto rebinned = rebin(a.data(), dim, a.coords()[dim], coord);

  return {std::move(rebinned), std::move(coords), std::move(labels),
          std::move(attrs)};
}

Dataset rebin(const DatasetConstProxy &d, const Dim dim,
              const VariableConstProxy &coord) {
  Dataset rebinned;
  for (const auto & [ name, data ] : d)
    rebinned.setData(name, rebin(data, dim, coord));
  return rebinned;
>>>>>>> bb800873
}

} // namespace scipp::core<|MERGE_RESOLUTION|>--- conflicted
+++ resolved
@@ -1210,7 +1210,6 @@
                  union_(a.labels(), b.labels()), union_(a.attrs(), b.attrs()));
 }
 
-<<<<<<< HEAD
 template <class DS, class Func>
 Dataset apply_through_dimension(const DS &ds, const Dim dimension, Func func) {
   if (containsSparse(ds))
@@ -1247,7 +1246,8 @@
   return apply_through_dimension(
       ds, dimension,
       [](const VariableConstProxy &v, const Dim dim) { return mean(v, dim); });
-=======
+}
+
 DataArray rebin(const DataConstProxy &a, const Dim dim,
                 const VariableConstProxy &coord) {
   std::map<Dim, Variable> coords;
@@ -1282,7 +1282,6 @@
   for (const auto & [ name, data ] : d)
     rebinned.setData(name, rebin(data, dim, coord));
   return rebinned;
->>>>>>> bb800873
 }
 
 } // namespace scipp::core