--- conflicted
+++ resolved
@@ -266,27 +266,17 @@
   explicit Dataset(const DataConstProxy &data);
   explicit Dataset(const std::map<std::string, DataConstProxy> &data);
 
-<<<<<<< HEAD
   template <class DataMap, class CoordMap, class LabelsMap, class MasksMap,
             class AttrMap>
   Dataset(DataMap data, CoordMap coords, LabelsMap labels, MasksMap masks,
           AttrMap attrs) {
-    for (auto && [ dim, coord ] : coords)
-=======
-  template <class DataMap, class CoordMap, class LabelsMap, class AttrMap>
-  Dataset(DataMap data, CoordMap coords, LabelsMap labels, AttrMap attrs) {
     for (auto &&[dim, coord] : coords)
->>>>>>> 529f9314
       setCoord(dim, std::move(coord));
     for (auto &&[name, labs] : labels)
       setLabels(std::string(name), std::move(labs));
-<<<<<<< HEAD
-    for (auto && [ name, mask ] : masks)
+    for (auto &&[name, mask] : masks)
       setMask(std::string(name), std::move(mask));
-    for (auto && [ name, attr ] : attrs)
-=======
     for (auto &&[name, attr] : attrs)
->>>>>>> 529f9314
       setAttr(std::string(name), std::move(attr));
     for (auto &&[name, item] : data)
       setData(std::string(name), std::move(item));
@@ -917,37 +907,24 @@
             const std::string &name = "") {
     if (data)
       m_holder.setData(name, std::move(*data));
-<<<<<<< HEAD
-    for (auto && [ dim, c ] : coords) {
-=======
+
     for (auto &&[dim, c] : coords)
->>>>>>> 529f9314
       if (c.dims().sparse())
         m_holder.setSparseCoord(name, std::move(c));
       else
         m_holder.setCoord(dim, std::move(c));
-<<<<<<< HEAD
-    }
-    for (auto && [ label_name, l ] : labels) {
-=======
+
     for (auto &&[label_name, l] : labels)
->>>>>>> 529f9314
       if (l.dims().sparse())
         m_holder.setSparseLabels(name, std::string(label_name), std::move(l));
       else
         m_holder.setLabels(std::string(label_name), std::move(l));
-<<<<<<< HEAD
-    }
-    for (auto && [ attr_name, a ] : attrs) {
-=======
+
+    for (auto &&[attr_name, m] : masks)
+      m_holder.setMask(std::string(attr_name), std::move(m));
+
     for (auto &&[attr_name, a] : attrs)
->>>>>>> 529f9314
       m_holder.setAttr(std::string(attr_name), std::move(a));
-    }
-
-    for (auto && [ attr_name, m ] : masks) {
-      m_holder.setMask(std::string(attr_name), std::move(m));
-    }
 
     if (m_holder.size() != 1)
       throw std::runtime_error(
