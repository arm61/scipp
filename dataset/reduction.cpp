--- conflicted
+++ resolved
@@ -14,32 +14,10 @@
 
 namespace scipp::dataset {
 
-<<<<<<< HEAD
-DataArray flatten(const DataArrayConstView &a, const Dim dim) {
-  return apply_to_data_and_drop_dim(
-      a,
-      [](const auto &x, const Dim dim_, const auto &mask_) {
-        if (!contains_events(x) && min(x, dim_) != max(x, dim_))
-          throw except::EventDataError(
-              "flatten with non-constant scalar weights not "
-              "possible yet.");
-        return contains_events(x) ? flatten(x, dim_, mask_)
-                                  : copy(x.slice({dim_, 0}));
-      },
-      dim, a.masks());
-}
-
-Dataset flatten(const DatasetConstView &d, const Dim dim) {
-  return apply_to_items(
-      d, [](auto &&... _) { return flatten(_...); }, dim);
-}
-
 DataArray sum(const DataArrayConstView &a) {
   return apply_to_data_and_drop_all_dims(
       a, [&](auto &&... _) { return sum(_...); });
 }
-=======
->>>>>>> 45bb0cd6
 DataArray sum(const DataArrayConstView &a, const Dim dim) {
   return apply_to_data_and_drop_dim(
       a, [](auto &&... _) { return sum(_...); }, dim, a.masks());
