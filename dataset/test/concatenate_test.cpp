// SPDX-License-Identifier: GPL-3.0-or-later
// Copyright (c) 2021 Scipp contributors (https://github.com/scipp)
#include <gtest/gtest.h>

#include "test_macros.h"

#include "scipp/dataset/bins.h"
#include "scipp/dataset/dataset.h"
#include "scipp/dataset/except.h"
#include "scipp/dataset/shape.h"
#include "scipp/variable/arithmetic.h"
#include "scipp/variable/shape.h"

using namespace scipp;
using namespace scipp::dataset;

class Concatenate1DTest : public ::testing::Test {
protected:
  Concatenate1DTest() {
    a.setCoord(Dim::X,
               makeVariable<int>(Dims{Dim::X}, Shape{3}, Values{1, 2, 3}));
    a.setData("data_1",
              makeVariable<int>(Dims{Dim::X}, Shape{3}, Values{11, 12, 13}));
    a.setCoord("data_1", Dim("label_1"),
               makeVariable<int>(Dims{Dim::X}, Shape{3}, Values{21, 22, 23}));
    a["data_1"].masks().set(
        "mask_1",
        makeVariable<bool>(Dims{Dim::X}, Shape{3}, Values{false, true, false}));

    b.setCoord(Dim::X,
               makeVariable<int>(Dims{Dim::X}, Shape{3}, Values{4, 5, 6}));
    b.setData("data_1",
              makeVariable<int>(Dims{Dim::X}, Shape{3}, Values{14, 15, 16}));
    b.setCoord("data_1", Dim("label_1"),
               makeVariable<int>(Dims{Dim::X}, Shape{3}, Values{24, 25, 26}));
    b["data_1"].masks().set(
        "mask_1",
        makeVariable<bool>(Dims{Dim::X}, Shape{3}, Values{false, true, false}));
  }

  Dataset a;
  Dataset b;
};

TEST_F(Concatenate1DTest, simple_1d) {
  const auto d = concatenate(a, b, Dim::X);

  EXPECT_EQ(d.coords()[Dim::X], makeVariable<int>(Dims{Dim::X}, Shape{6},
                                                  Values{1, 2, 3, 4, 5, 6}));
  EXPECT_EQ(d["data_1"].data(),
            makeVariable<int>(Dims{Dim::X}, Shape{6},
                              Values{11, 12, 13, 14, 15, 16}));
  EXPECT_EQ(d["data_1"].attrs()[Dim("label_1")],
            makeVariable<int>(Dims{Dim::X}, Shape{6},
                              Values{21, 22, 23, 24, 25, 26}));
  EXPECT_EQ(d["data_1"].masks()["mask_1"],
            makeVariable<bool>(Dims{Dim::X}, Shape{6},
                               Values{false, true, false, false, true, false}));
}

TEST_F(Concatenate1DTest, slices_of_1d) {
  EXPECT_EQ(concatenate(a.slice({Dim::X, 0}), a.slice({Dim::X, 1}), Dim::X),
            a.slice({Dim::X, 0, 2}));
  EXPECT_EQ(concatenate(a.slice({Dim::X, 0, 2}), a.slice({Dim::X, 2}), Dim::X),
            a);
  EXPECT_EQ(concatenate(a.slice({Dim::X, 0}), a.slice({Dim::X, 1, 3}), Dim::X),
            a);
}

TEST_F(Concatenate1DTest, to_2d_with_0d_coord) {
  a.setCoord(Dim("label_0d"), makeVariable<int>(Values{1}));
  b.setCoord(Dim("label_0d"), makeVariable<int>(Values{2}));
  const auto ab = concatenate(a, b, Dim::Y);
  EXPECT_EQ(ab["data_1"].data(),
            concatenate(a["data_1"].data(), b["data_1"].data(), Dim::Y));
  const auto aba = concatenate(ab, a, Dim::Y);
  EXPECT_EQ(
      aba["data_1"].data(),
      concatenate(concatenate(a["data_1"].data(), b["data_1"].data(), Dim::Y),
                  a["data_1"].data(), Dim::Y));
  const auto aab = concatenate(a, ab, Dim::Y);
  EXPECT_EQ(
      aab["data_1"].data(),
      concatenate(a["data_1"].data(),
                  concatenate(a["data_1"].data(), b["data_1"].data(), Dim::Y),
                  Dim::Y));
}

class Concatenate1DHistogramTest : public ::testing::Test {
protected:
  Concatenate1DHistogramTest() {
    a.setCoord(Dim::X,
               makeVariable<int>(Dims{Dim::X}, Shape{3}, Values{1, 2, 3}));
    a.setData("data_1",
              makeVariable<int>(Dims{Dim::X}, Shape{2}, Values{11, 12}));
    a.setCoord("data_1", Dim("edge_labels"),
               makeVariable<int>(Dims{Dim::X}, Shape{3}, Values{21, 22, 23}));
    a.setCoord("data_1", Dim("labels"),
               makeVariable<int>(Dims{Dim::X}, Shape{2}, Values{21, 22}));
    a["data_1"].masks().set("masks", makeVariable<bool>(Dims{Dim::X}, Shape{2},
                                                        Values{false, true}));
    b.setCoord(Dim::X,
               makeVariable<int>(Dims{Dim::X}, Shape{3}, Values{3, 4, 5}));
    b.setData("data_1",
              makeVariable<int>(Dims{Dim::X}, Shape{2}, Values{13, 14}));
    b.setCoord("data_1", Dim("edge_labels"),
               makeVariable<int>(Dims{Dim::X}, Shape{3}, Values{23, 24, 25}));
    b.setCoord("data_1", Dim("labels"),
               makeVariable<int>(Dims{Dim::X}, Shape{2}, Values{24, 25}));
    b["data_1"].masks().set("masks", makeVariable<bool>(Dims{Dim::X}, Shape{2},
                                                        Values{false, true}));
  }

  Dataset a;
  Dataset b;
};

TEST_F(Concatenate1DHistogramTest, simple_1d) {
  Dataset expected;
  expected.setCoord(
      Dim::X, makeVariable<int>(Dims{Dim::X}, Shape{5}, Values{1, 2, 3, 4, 5}));
  expected.setData("data_1", makeVariable<int>(Dims{Dim::X}, Shape{4},
                                               Values{11, 12, 13, 14}));
  expected.setCoord(
      "data_1", Dim("edge_labels"),
      makeVariable<int>(Dims{Dim::X}, Shape{5}, Values{21, 22, 23, 24, 25}));
  expected.setCoord(
      "data_1", Dim("labels"),
      makeVariable<int>(Dims{Dim::X}, Shape{4}, Values{21, 22, 24, 25}));
  expected["data_1"].masks().set(
      "masks", makeVariable<bool>(Dims{Dim::X}, Shape{4},
                                  Values{false, true, false, true}));

  EXPECT_EQ(concatenate(a, b, Dim::X), expected);
}

TEST_F(Concatenate1DHistogramTest, slices_of_1d) {
  EXPECT_EQ(concatenate(a.slice({Dim::X, 0}), a.slice({Dim::X, 1}), Dim::X),
            a.slice({Dim::X, 0, 2}));
  EXPECT_EQ(concatenate(a.slice({Dim::X, 0}), a.slice({Dim::X, 1, 2}), Dim::X),
            a);
  EXPECT_EQ(concatenate(a.slice({Dim::X, 0, 1}), a.slice({Dim::X, 1}), Dim::X),
            a);
}

TEST(ConcatenateTest, fail_when_histograms_have_non_overlapping_bins) {
  Dataset a;
  a.setCoord(Dim::X,
             makeVariable<int>(Dims{Dim::X}, Shape{3}, Values{1, 2, 3}));
  a.setData("data_1",
            makeVariable<int>(Dims{Dim::X}, Shape{2}, Values{11, 12}));

  Dataset b;
  b.setCoord(Dim::X,
             makeVariable<int>(Dims{Dim::X}, Shape{3}, Values{4, 5, 6}));
  b.setData("data_1",
            makeVariable<int>(Dims{Dim::X}, Shape{2}, Values{13, 14}));

<<<<<<< HEAD
  EXPECT_THROW(concatenate(a, b, Dim::X), except::VariableError);
=======
  EXPECT_THROW_DISCARD(concatenate(a, b, Dim::X),
                       except::VariableMismatchError);
>>>>>>> b0ce0383
}

TEST(ConcatenateTest, fail_mixing_point_data_and_histogram) {
  Dataset pointData;
  pointData.setCoord(Dim::X, makeVariable<int>(Dims{Dim::X}, Shape{3}));
  pointData.setData("data_1", makeVariable<int>(Dims{Dim::X}, Shape{3}));

  Dataset histogram;
  histogram.setCoord(Dim::X, makeVariable<int>(Dims{Dim::X}, Shape{3}));
  histogram.setData("data_1", makeVariable<int>(Dims{Dim::X}, Shape{2}));

  EXPECT_THROW_DISCARD(concatenate(pointData, histogram, Dim::X),
                       except::BinEdgeError);
}

TEST(ConcatenateTest, identical_non_dependant_data_is_copied) {
  const auto axis = makeVariable<int>(Dims{Dim::X}, Shape{3}, Values{1, 2, 3});
  const auto data =
      makeVariable<int>(Dims{Dim::X}, Shape{3}, Values{11, 12, 13});

  Dataset a;
  a.setCoord(Dim::X, axis);
  a.setData("data_1", data);

  Dataset b;
  b.setCoord(Dim::X, axis);
  b.setData("data_1", data);

  const auto d = concatenate(a, b, Dim::Y);

  EXPECT_EQ(d.coords()[Dim::X], axis);
  EXPECT_EQ(d["data_1"].data(), data);
}

TEST(ConcatenateTest, non_dependant_data_is_stacked) {
  const auto axis = makeVariable<int>(Dims{Dim::X}, Shape{3}, Values{1, 2, 3});

  Dataset a;
  a.setCoord(Dim::X, axis);
  a.setData("data_1",
            makeVariable<int>(Dims{Dim::X}, Shape{3}, Values{11, 12, 13}));

  Dataset b;
  b.setCoord(Dim::X, axis);
  b.setData("data_1",
            makeVariable<int>(Dims{Dim::X}, Shape{3}, Values{14, 15, 16}));

  const auto d = concatenate(a, b, Dim::Y);

  EXPECT_EQ(d["data_1"].data(),
            makeVariable<int>(Dims{Dim::Y, Dim::X}, Shape{2, 3},
                              Values{11, 12, 13, 14, 15, 16}));
}

TEST(ConcatenateTest, concat_2d_coord) {
  Dataset a;
  a.setCoord(Dim::X,
             makeVariable<int>(Dims{Dim::X}, Shape{3}, Values{1, 2, 3}));
  a.setData("data_1",
            makeVariable<int>(Dims{Dim::X}, Shape{3}, Values{11, 12, 13}));
  a.setCoord(Dim("label_1"),
             makeVariable<int>(Dims{Dim::X}, Shape{3}, Values{21, 22, 23}));
  a["data_1"].masks().set(
      "mask_1",
      makeVariable<bool>(Dims{Dim::X}, Shape{3}, Values{false, true, false}));

  Dataset b(a);
  b.coords()[Dim::X] += 3 * units::one;
  b["data_1"].data() += 100 * units::one;

  Dataset expected;
  expected.setCoord(
      Dim::X, makeVariable<int>(Dims{Dim::Y, Dim::X}, Shape{4, 3},
                                Values{1, 2, 3, 4, 5, 6, 4, 5, 6, 1, 2, 3}));
  expected.setData("data_1",
                   makeVariable<int>(Dims{Dim::Y, Dim::X}, Shape{4, 3},
                                     Values{11, 12, 13, 111, 112, 113, 111, 112,
                                            113, 11, 12, 13}));
  expected.setCoord(Dim("label_1"), makeVariable<int>(Dims{Dim::X}, Shape{3},
                                                      Values{21, 22, 23}));
  expected["data_1"].masks().set(
      "mask_1",
      makeVariable<bool>(Dims{Dim::X}, Shape{3}, Values{false, true, false}));

  const auto ab = concatenate(a, b, Dim::Y);
  const auto ba = concatenate(b, a, Dim::Y);
  const auto abba = concatenate(ab, ba, Dim::Y);

  EXPECT_EQ(abba, expected);
}

TEST(ConcatenateTest, dataset_with_no_data_items) {
  Dataset a, b;
  a.setCoord(Dim::X,
             makeVariable<double>(Dims{Dim::X}, Shape{2}, Values{1, 2}));
  a.setCoord(Dim("points"),
             makeVariable<double>(Dims{Dim::X}, Shape{2}, Values{.1, .2}));
  b.setCoord(Dim::X,
             makeVariable<double>(Dims{Dim::X}, Shape{2}, Values{3, 4}));
  b.setCoord(Dim("points"),
             makeVariable<double>(Dims{Dim::X}, Shape{2}, Values{.3, .4}));

  const auto res = concatenate(a, b, Dim::X);

  EXPECT_EQ(res.coords()[Dim::X],
            makeVariable<double>(Dims{Dim::X}, Shape{4}, Values{1, 2, 3, 4}));
  EXPECT_EQ(
      res.coords()[Dim("points")],
      makeVariable<double>(Dims{Dim::X}, Shape{4}, Values{.1, .2, .3, .4}));
}

TEST(ConcatenateTest, dataset_with_no_data_items_histogram) {
  Dataset a, b;
  a.setCoord(Dim::X,
             makeVariable<double>(Dims{Dim::X}, Shape{3}, Values{1, 2, 3}));
  a.setCoord(Dim("histogram"),
             makeVariable<double>(Dims{Dim::X}, Shape{2}, Values{.1, .2}));
  b.setCoord(Dim::X,
             makeVariable<double>(Dims{Dim::X}, Shape{3}, Values{3, 4, 5}));
  b.setCoord(Dim("histogram"),
             makeVariable<double>(Dims{Dim::X}, Shape{2}, Values{.3, .4}));

  const auto res = concatenate(a, b, Dim::X);

  EXPECT_EQ(res.coords()[Dim::X], makeVariable<double>(Dims{Dim::X}, Shape{5},
                                                       Values{1, 2, 3, 4, 5}));
  EXPECT_EQ(
      res.coords()[Dim("histogram")],
      makeVariable<double>(Dims{Dim::X}, Shape{4}, Values{.1, .2, .3, .4}));
}

TEST(ConcatenateTest, broadcast_coord) {
  DataArray a(1.0 * units::one, {{Dim::X, 1.0 * units::one}});
  DataArray b(makeVariable<double>(Dims{Dim::X}, Shape{2}, Values{2, 3}),
              {{Dim::X, 2.0 * units::one}});
  EXPECT_EQ(
      concatenate(a, b, Dim::X),
      DataArray(makeVariable<double>(Dims{Dim::X}, Shape{3}, Values{1, 2, 3}),
                {{Dim::X, makeVariable<double>(Dims{Dim::X}, Shape{3},
                                               Values{1, 2, 2})}}));
  EXPECT_EQ(
      concatenate(b, a, Dim::X),
      DataArray(makeVariable<double>(Dims{Dim::X}, Shape{3}, Values{2, 3, 1}),
                {{Dim::X, makeVariable<double>(Dims{Dim::X}, Shape{3},
                                               Values{2, 2, 1})}}));
}

class ConcatenateBinnedTest : public ::testing::Test {
protected:
  Variable indices = makeVariable<scipp::index_pair>(
      Dims{Dim::X}, Shape{2}, Values{std::pair{0, 2}, std::pair{2, 5}});
  Variable data =
      makeVariable<double>(Dims{Dim::Event}, Shape{5}, Values{1, 2, 3, 4, 5});
  DataArray buffer = DataArray(data, {{Dim::X, data + data}});
  Variable var = make_bins(indices, Dim::Event, buffer);
};

TEST_F(ConcatenateBinnedTest, mismatching_buffer) {
  for (const auto &buffer2 :
       {buffer * (1.0 * units::m),
        DataArray(data, {{Dim::X, data + data}}, {{"mask", 1.0 * units::one}},
                  {}),
        DataArray(data, {{Dim::X, data + data}}, {},
                  {{Dim("attr"), 1.0 * units::one}}),
        DataArray(data, {{Dim::Y, data + data}, {Dim::X, data + data}}),
        DataArray(data, {})}) {
    auto var2 = make_bins(indices, Dim::Event, buffer2);
    EXPECT_THROW_DISCARD(concatenate(var, var2, Dim::X), std::runtime_error);
    EXPECT_THROW_DISCARD(concatenate(var, var2, Dim::Y), std::runtime_error);
    EXPECT_THROW_DISCARD(concatenate(var2, var, Dim::X), std::runtime_error);
    EXPECT_THROW_DISCARD(concatenate(var2, var, Dim::Y), std::runtime_error);
  }
}

TEST_F(ConcatenateBinnedTest, existing_dim) {
  auto out = concatenate(var, var, Dim::X);
  EXPECT_EQ(out.slice({Dim::X, 0, 2}), var);
  EXPECT_EQ(out.slice({Dim::X, 2, 4}), var);
  out = concatenate(var + 1.2 * units::one, out, Dim::X);
  EXPECT_EQ(out.slice({Dim::X, 0, 2}), var + 1.2 * units::one);
  EXPECT_EQ(out.slice({Dim::X, 2, 4}), var);
  EXPECT_EQ(out.slice({Dim::X, 4, 6}), var);
}

TEST_F(ConcatenateBinnedTest, new_dim) {
  auto out = concatenate(var, var, Dim::Y);
  EXPECT_EQ(out.slice({Dim::Y, 0}), var);
  EXPECT_EQ(out.slice({Dim::Y, 1}), var);
  out = concatenate(var + 1.2 * units::one, out, Dim::Y);
  EXPECT_EQ(out.slice({Dim::Y, 0}), var + 1.2 * units::one);
  EXPECT_EQ(out.slice({Dim::Y, 1}), var);
  EXPECT_EQ(out.slice({Dim::Y, 2}), var);
}

TEST_F(ConcatenateBinnedTest, empty_bins) {
  const Variable empty_indices =
      makeVariable<scipp::index_pair>(Dims{Dim::X}, Shape{0});
  const Variable empty = make_bins(empty_indices, Dim::Event, buffer);

  EXPECT_EQ(concatenate(empty, empty, Dim::X), empty);
  EXPECT_EQ(concatenate(empty, var, Dim::X), var);
  EXPECT_EQ(concatenate(var, empty, Dim::X), var);
}<|MERGE_RESOLUTION|>--- conflicted
+++ resolved
@@ -156,12 +156,7 @@
   b.setData("data_1",
             makeVariable<int>(Dims{Dim::X}, Shape{2}, Values{13, 14}));
 
-<<<<<<< HEAD
-  EXPECT_THROW(concatenate(a, b, Dim::X), except::VariableError);
-=======
-  EXPECT_THROW_DISCARD(concatenate(a, b, Dim::X),
-                       except::VariableMismatchError);
->>>>>>> b0ce0383
+  EXPECT_THROW_DISCARD(concatenate(a, b, Dim::X), except::VariableError);
 }
 
 TEST(ConcatenateTest, fail_mixing_point_data_and_histogram) {
