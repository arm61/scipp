--- conflicted
+++ resolved
@@ -117,14 +117,9 @@
    "metadata": {},
    "outputs": [],
    "source": [
-<<<<<<< HEAD
     "da = sc.compat.mantid.from_mantid(input_point_data)\n",
-    "copy = da.copy()"
-=======
-    "da = sc.compat.mantid.from_mantid(input)\n",
     "copy = da.copy()\n",
     "copy"
->>>>>>> cb0652d1
    ]
   },
   {
@@ -334,13 +329,8 @@
    "outputs": [],
    "source": [
     "mantid.ConjoinXRuns(\n",
-<<<<<<< HEAD
     "    InputWorkspaces=['input_point_data','input_point_data'],\n",
-    "    OutputWorkspace='data')\n"
-=======
-    "    InputWorkspaces=['input','input'],\n",
     "    OutputWorkspace='data')"
->>>>>>> cb0652d1
    ]
   },
   {
