--- conflicted
+++ resolved
@@ -431,84 +431,21 @@
   dataset.def("rename_dims", &rename_dims<Dataset>, py::arg("dims_dict"),
               "Rename dimensions.");
 
-<<<<<<< HEAD
-=======
-  m.def("concatenate",
-        py::overload_cast<const DataArrayConstView &,
-                          const DataArrayConstView &, const Dim>(&concatenate),
-        py::arg("x"), py::arg("y"), py::arg("dim"),
-        py::call_guard<py::gil_scoped_release>(), R"(
-        Concatenate input data array along the given dimension.
-
-        Concatenates the data, coords, and masks of the data array.
-        Coords, and masks for any but the given dimension are required to match and are copied to the output without changes.
-
-        :param x: First DataArray.
-        :param y: Second DataArray.
-        :param dim: Dimension along which to concatenate.
-        :raises: If the dtype or unit does not match, or if the dimensions and shapes are incompatible.
-        :return: New data array containing all data, coords, and masks of the input arrays.
-        :rtype: DataArray)");
-
-  m.def("concatenate",
-        py::overload_cast<const DatasetConstView &, const DatasetConstView &,
-                          const Dim>(&concatenate),
-        py::arg("x"), py::arg("y"), py::arg("dim"),
-        py::call_guard<py::gil_scoped_release>(), R"(
-        Concatenate input datasets along the given dimension.
-
-        Concatenate all cooresponding items in the input datasets.
-        The output contains only items that are present in both inputs.
-
-        :param x: First Dataset.
-        :param y: Second Dataset.
-        :param dim: Dimension along which to concatenate.
-        :raises: If the dtype or unit does not match, or if the dimensions and shapes are incompatible.
-        :return: New dataset.
-        :rtype: Dataset)");
-
-  m.def(
-      "histogram",
-      [](const DataArrayConstView &ds, const VariableConstView &bins) {
-        return dataset::histogram(ds, bins);
-      },
-      py::arg("x"), py::arg("bins"), py::call_guard<py::gil_scoped_release>(),
-      R"(Returns a new DataArray with values in bins for events dims.
-
-        :param x: Data to histogram.
-        :param bins: Bin edges.
-        :return: Histogramed data.
-        :rtype: DataArray)");
-
-  m.def(
-      "histogram",
-      [](const Dataset &ds, const VariableConstView &bins) {
-        return dataset::histogram(ds, bins);
-      },
-      py::arg("x"), py::arg("bins"), py::call_guard<py::gil_scoped_release>(),
-      R"(Returns a new Dataset with values in bins for events dims.
-
-        :param x: Data to histogram.
-        :param bins: Bin edges.
-        :return: Histogramed data.
-        :rtype: Dataset)");
-
->>>>>>> 611c6479
   m.def(
       "merge",
       [](const DatasetConstView &lhs, const DatasetConstView &rhs) {
         return dataset::merge(lhs, rhs);
       },
       py::arg("lhs"), py::arg("rhs"), py::call_guard<py::gil_scoped_release>(),
-      R"(
-Union of two datasets.
-
-:param lhs: First Dataset.
-:param rhs: Second Dataset.
-:raises: If there are conflicting items with different content.
-:return: A new dataset that contains the union of all data items, coords, masks
-         and attributes.
-:rtype: Dataset)");
+      Docstring()
+          .description("Union of two datasets.")
+          .raises("If there are conflicting items with different content.")
+          .returns("A new dataset that contains the union of all data items, "
+                   "coords, masks and attributes.")
+          .rtype("Dataset")
+          .param("lhs", "First Dataset", "Dataset")
+          .param("rhs", "Second Dataset", "Dataset")
+          .c_str());
 
   m.def(
       "combine_masks",
@@ -517,64 +454,76 @@
         return dataset::masks_merge_if_contained(msk,
                                                  Dimensions(labels, shape));
       },
-      py::call_guard<py::gil_scoped_release>(), R"(
-Combine all masks into a single one following the OR operation.
-This requires a masks view as an input, followed by the dimension
-labels and shape of the Variable/DataArray. The labels and the shape
-are used to create a Dimensions object. The function then iterates
-through the masks view and combines only the masks that have all
-their dimensions contained in the Variable/DataArray Dimensions.
-
-:return: A new variable that contains the union of all masks.
-:rtype: Variable)");
+      py::arg("masks"), py::arg("labels"), py::arg("shape"),
+      py::call_guard<py::gil_scoped_release>(),
+      Docstring()
+          .description(
+              "Combine all masks into a single one following the OR operation. "
+              "This requires a masks view as an input, followed by the "
+              "dimension labels and shape of the Variable/DataArray. The "
+              "labels and the shape are used to create a Dimensions object. "
+              "The function then iterates through the masks view and combines "
+              "only the masks that have all their dimensions contained in the "
+              "Variable/DataArray Dimensions.")
+          .returns("A new variable that contains the union of all masks.")
+          .rtype("Variable")
+          .param("masks", "Masks view of the dataset's masks.", "MaskView")
+          .param("labels", "A list of dimension labels.", "list")
+          .param("shape", "A list of dimension extents.", "list")
+          .c_str());
 
   m.def(
       "reciprocal",
       [](const DataArrayConstView &self) { return reciprocal(self); },
-      py::arg("x"), py::call_guard<py::gil_scoped_release>(), R"(
-        Element-wise reciprocal.
-
-        :return: Reciprocal of the input values.
-        :rtype: DataArray)");
+      py::arg("x"), py::call_guard<py::gil_scoped_release>(),
+      Docstring()
+          .description("Element-wise reciprocal.")
+          .raises("If the dtype has no reciprocal, e.g., if it is a string.")
+          .returns("The reciprocal values of the input.")
+          .rtype("DataArray")
+          .param("x", "Input data array.", "DataArray")
+          .c_str());
 
   m.def("filter", filter_impl<DataArray>, py::arg("data"), py::arg("filter"),
         py::arg("interval"), py::arg("keep_attrs") = true,
         py::call_guard<py::gil_scoped_release>(),
-        R"(
-Return filtered event data.
-
-This only supports event data.
-
-:param data: Input event data
-:param filter: Name of coord to use for filtering
-:param interval: Variable defining the valid interval of coord values to include
-                 in the output
-:param keep_attrs: If False, attributes are not copied to the output, default is
-                   True
-:return: Filtered data.
-:rtype: DataArray)");
+        Docstring()
+            .description(
+                "Return filtered event data. This only supports event data.")
+            .returns("Filtered data.")
+            .rtype("DataArray")
+            .param("data", "Input event data.", "DataArray")
+            .param("filter", "Name of coord to use for filtering.", "str")
+            .param("interval",
+                   "Variable defining the valid interval of coord values to "
+                   "include in the output.",
+                   "Variable")
+            .param("keep_attrs",
+                   "If `False`, attributes are not copied to the output, "
+                   "default is `True`.",
+                   "bool")
+            .c_str());
 
   m.def("map", event::map, py::arg("function"), py::arg("iterable"),
         py::arg("dim") = to_string(Dim::Invalid),
         py::call_guard<py::gil_scoped_release>(),
-        R"(
-Return mapped event data.
-
-This only supports event data.
-
-:param function: Data array serving as a discretized mapping function.
-:param iterable: Variable with values to map, must be event data.
-:param dim: Optional dimension to use for mapping, if not given, `map` will
-            attempt to determine the dimension from the `function` argument.
-:return: Mapped event data.
-:rtype: Variable)");
-
-  m.def(
-      "contains_events",
-      [](const DataArrayConstView &self) { return contains_events(self); },
-      R"(
-Return true if the data array contains event data. Note that data may be stored
-as a scalar, but this returns true if any coord contains events.)");
+        Docstring()
+            .description(
+                "Return mapped event data. This only supports event data.")
+            .returns("Mapped event data.")
+            .rtype("Variable")
+            .param("function",
+                   "Data array serving as a discretized mapping function.",
+                   "DataArray")
+            .param("iterable",
+                   "Variable with values to map, must be event data.",
+                   "Variable")
+            .param("dim",
+                   "Optional dimension to use for mapping, if not given, `map` "
+                   "will attempt to determine the dimension from the "
+                   "`function` argument.",
+                   "Dim")
+            .c_str());
 
   bind_astype(dataArray);
   bind_astype(dataArrayView);
