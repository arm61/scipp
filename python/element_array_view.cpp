--- conflicted
+++ resolved
@@ -78,36 +78,17 @@
   declare_span<scipp::core::time_point>(m, "time_point");
   declare_span<Eigen::Vector3d>(m, "Eigen_Vector3d");
   declare_span<Eigen::Matrix3d>(m, "Eigen_Matrix3d");
-<<<<<<< HEAD
-  declare_span<event_list<double>>(m, "event_double");
-  declare_span<event_list<float>>(m, "event_float");
-  declare_span<event_list<int64_t>>(m, "event_int64_t");
-  declare_span<event_list<scipp::core::time_point>>(m, "event_time_point");
-=======
->>>>>>> 1027ce3f
-
   declare_ElementArrayView<double>(m, "double");
   declare_ElementArrayView<float>(m, "float");
   declare_ElementArrayView<int64_t>(m, "int64");
   declare_ElementArrayView<int32_t>(m, "int32");
   declare_ElementArrayView<std::string>(m, "string");
   declare_ElementArrayView<bool>(m, "bool");
-<<<<<<< HEAD
   declare_ElementArrayView<scipp::core::time_point>(m, "time_point");
-  declare_ElementArrayView<event_list<double>>(m, "event_double");
-  declare_ElementArrayView<event_list<float>>(m, "event_float");
-  declare_ElementArrayView<event_list<int64_t>>(m, "event_int64_t");
-  declare_ElementArrayView<DataArray>(m, "DataArray");
-  declare_ElementArrayView<Dataset>(m, "Dataset");
-  declare_ElementArrayView<Eigen::Vector3d>(m, "Eigen_Vector3d");
-  declare_ElementArrayView<event_list<scipp::core::time_point>>(m,
-                                                                "event_time_point");
-=======
   declare_ElementArrayView<Variable>(m, "Variable");
   declare_ElementArrayView<DataArray>(m, "DataArray");
   declare_ElementArrayView<Dataset>(m, "Dataset");
   declare_ElementArrayView<Eigen::Vector3d>(m, "Eigen_Vector3d");
->>>>>>> 1027ce3f
   declare_ElementArrayView<Eigen::Matrix3d>(m, "Eigen_Matrix3d");
   declare_ElementArrayView<bucket<Variable>>(m, "bucket_Variable");
   declare_ElementArrayView<bucket<DataArray>>(m, "bucket_DataArray");
