# SPDX-License-Identifier: GPL-3.0-or-later
# Copyright (c) 2020 Scipp contributors (https://github.com/scipp)
# @author Simon Heybrock
from ._scipp import core as _cpp
from ._cpp_wrapper_util import call_func as _call_cpp_func


<<<<<<< HEAD
def flatten(x, dim):
    """Flatten the specified dimension into event lists equivalent to
    summing dense data.

    :param x: Input data.
    :param dim: Dimension to flatten over.
    :raises: If the dimension does not exist, or if x does not contain event
             lists.
    :return: The flattened data.
    :seealso: :py:func:`scipp.sum` for regular dense data.
    """
    return _call_cpp_func(_cpp.flatten, x, dim)


def mean(x, dim=None, out=None):
=======
def mean(x, dim, out=None):
>>>>>>> 42dcf7f7
    """Element-wise mean over the specified dimension, if variances are
    present, the new variance is computed as standard-deviation of the mean.

    If the input has variances, the variances stored in the ouput are based on
    the "standard deviation of the mean", i.e.,
    :math:`\\sigma_{mean} = \\sigma / \\sqrt{N}`.
    :math:`N` is the length of the input dimension.
    :math:`sigma` is estimated as the average of the standard deviations of
    the input elements along that dimension.

    :param x: Input data.
    :param dim: Dimension along which to calculate the mean. If not
                given, the mean over all dimensions is calculated.
    :param out: Optional output buffer.
    :raises: If the dimension does not exist, or the dtype cannot be summed,
             e.g., if it is a string.
    :return: The mean of the input values.
    """
    if dim is None:
        return _call_cpp_func(_cpp.mean, x, out=out)
    else:
        return _call_cpp_func(_cpp.mean, x, dim=dim, out=out)


def nanmean(x, dim=None, out=None):
    """Element-wise mean over the specified dimension, if variances are
    present, the new variance is computed as standard-deviation of the mean.
    NaNs are ignored.
    This function only supports variables of floating point types as input.

    If the input has variances, the variances stored in the ouput are based on
    the "standard deviation of the mean", i.e.,
    :math:`\\sigma_{mean} = \\sigma / \\sqrt{N}`.
    :math:`N` is the length of the input dimension.
    :math:`sigma` is estimated as the average of the standard deviations of
    the input elements along that dimension.

    :param x: Input data.
    :param dim: Dimension along which to calculate the mean. If not
                given, the nanmean over all dimensions is calculated.
    :param out: Optional output buffer.
    :raises: If the dimension does not exist, or the dtype cannot be summed,
             e.g., if it is a string.
    :return: The mean of the input values.
    """
    if dim is None:
        return _call_cpp_func(_cpp.nanmean, x, out=out)
    else:
        return _call_cpp_func(_cpp.nanmean, x, dim=dim, out=out)


def sum(x, dim=None, out=None):
    """Element-wise sum over the specified dimension.

    :param x: Input data.
    :param dim: Optional dimension along which to calculate the sum. If not
                given, the sum over all dimensions is calculated.
    :param out: Optional output buffer.
    :raises: If the dimension does not exist, or the dtype cannot be summed,
             e.g., if it is a string.
    :return: The sum of the input values.
    """
    if dim is None:
        return _call_cpp_func(_cpp.sum, x, out=out)
    else:
        return _call_cpp_func(_cpp.sum, x, dim=dim, out=out)


def nansum(x, dim=None, out=None):
    """Element-wise sum over the specified dimension. NaNs are treated as zero.

    :param x: Input data.
    :param dim: Optional dimension along which to calculate the sum. If not
                given, the sum over all dimensions is calculated.
    :param out: Optional output buffer.
    :raises: If the dimension does not exist, or the dtype cannot be summed,
             e.g., if it is a string.
    :return: The sum of the input values with NaNs set to zero.
    """
    if dim is None:
        return _call_cpp_func(_cpp.nansum, x, out=out)
    else:
        return _call_cpp_func(_cpp.nansum, x, dim=dim, out=out)


def min(x, dim=None, out=None):
    """Element-wise min over the specified dimension or all dimensions if not
    provided.

    :param x: Input data.
    :param dim: Optional dimension along which to calculate the min. If not
                given, the min over all dimensions is calculated.
    :param out: Optional output buffer.
    :raises: If the dimension does not exist, or the dtype cannot be summed,
             e.g., if it is a string.
    :return: The min of the input values.
    """
    if dim is None:
        return _call_cpp_func(_cpp.min, x, out=out)
    else:
        return _call_cpp_func(_cpp.min, x, dim=dim, out=out)


def max(x, dim=None, out=None):
    """Element-wise max over the specified dimension or all dimensions if not
    provided.

    :param x: Input data.
    :param dim: Optional dimension along which to calculate the max. If not
                given, the max over all dimensions is calculated.
    :param out: Optional output buffer.
    :raises: If the dimension does not exist, or the dtype cannot be summed,
             e.g., if it is a string.
    :return: The max of the input values.
    """
    if dim is None:
        return _call_cpp_func(_cpp.max, x, out=out)
    else:
        return _call_cpp_func(_cpp.max, x, dim=dim, out=out)


def nanmin(x, dim=None, out=None):
    """Element-wise min ignoring not at number values over the specified
    dimension or all dimensions if not provided.

    :param x: Input data.
    :param dim: Optional dimension along which to calculate the min. If not
                given, the min over all dimensions is calculated.
    :param out: Optional output buffer.
    :raises: If the dimension does not exist, or the dtype cannot be summed,
             e.g., if it is a string.
    :return: The min of the input values.
    """
    if dim is None:
        return _call_cpp_func(_cpp.nanmin, x, out=out)
    else:
        return _call_cpp_func(_cpp.nanmin, x, dim=dim, out=out)


def nanmax(x, dim=None, out=None):
    """Element-wise max ignoring not a number values over the specified
    dimension or all dimensions if not provided.

    :param x: Input data.
    :param dim: Optional dimension along which to calculate the max. If not
                given, the max over all dimensions is calculated.
    :param out: Optional output buffer.
    :raises: If the dimension does not exist, or the dtype cannot be summed,
             e.g., if it is a string.
    :return: The max of the input values.
    """
    if dim is None:
        return _call_cpp_func(_cpp.nanmax, x, out=out)
    else:
        return _call_cpp_func(_cpp.nanmax, x, dim=dim, out=out)


def all(x, dim=None, out=None):
    """Element-wise AND over the specified dimension or all dimensions if not
    provided.

    :param x: Input data.
    :param dim: Optional dimension along which to calculate the AND. If not
                given, the AND over all dimensions is calculated.
    :param out: Optional output buffer.
    :raises: If the dimension does not exist, or the dtype cannot be summed,
             e.g., if it is a string.
    :return: The AND of the input values.
    """
    if dim is None:
        return _call_cpp_func(_cpp.all, x, out=out)
    else:
        return _call_cpp_func(_cpp.all, x, dim=dim, out=out)


def any(x, dim=None, out=None):
    """Element-wise OR over the specified dimension or all dimensions if not
    provided.

    :param x: Input data.
    :param dim: Optional dimension along which to calculate the OR. If not
                given, the OR over all dimensions is calculated.
    :param out: Optional output buffer.
    :raises: If the dimension does not exist, or the dtype cannot be summed,
             e.g., if it is a string.
    :return: The OR of the input values.
    """
    if dim is None:
        return _call_cpp_func(_cpp.any, x, out=out)
    else:
        return _call_cpp_func(_cpp.any, x, dim=dim, out=out)<|MERGE_RESOLUTION|>--- conflicted
+++ resolved
@@ -5,25 +5,7 @@
 from ._cpp_wrapper_util import call_func as _call_cpp_func
 
 
-<<<<<<< HEAD
-def flatten(x, dim):
-    """Flatten the specified dimension into event lists equivalent to
-    summing dense data.
-
-    :param x: Input data.
-    :param dim: Dimension to flatten over.
-    :raises: If the dimension does not exist, or if x does not contain event
-             lists.
-    :return: The flattened data.
-    :seealso: :py:func:`scipp.sum` for regular dense data.
-    """
-    return _call_cpp_func(_cpp.flatten, x, dim)
-
-
 def mean(x, dim=None, out=None):
-=======
-def mean(x, dim, out=None):
->>>>>>> 42dcf7f7
     """Element-wise mean over the specified dimension, if variances are
     present, the new variance is computed as standard-deviation of the mean.
 
