# SPDX-License-Identifier: GPL-3.0-or-later
# Copyright (c) 2020 Scipp contributors (https://github.com/scipp)
# @author Simon Heybrock, Neil Vaytet

import re
from copy import deepcopy
from contextlib import contextmanager

import numpy as np

from .. import detail
from .._scipp import core as sc


@contextmanager
def run_mantid_alg(alg, *args, **kwargs):
    try:
        from mantid import simpleapi as mantid
        from mantid.api import AnalysisDataService
    except ImportError:
        raise ImportError(
            "Mantid Python API was not found, please install Mantid framework "
            "as detailed in the installation instructions (https://scipp."
            "github.io/getting-started/installation.html)")
    # Deal with multiple calls to this function, which may have conflicting
    # names in the global AnalysisDataService.
    run_mantid_alg.workspace_id += 1
    ws_name = f'scipp.run_mantid_alg.{run_mantid_alg.workspace_id}'
    # Deal with non-standard ways to define the prefix of output workspaces
    if alg == 'Fit':
        kwargs['Output'] = ws_name
    elif alg == 'LoadDiffCal':
        kwargs['WorkspaceName'] = ws_name
    else:
        kwargs['OutputWorkspace'] = ws_name
    ws = getattr(mantid, alg)(*args, **kwargs)
    try:
        yield ws
    finally:
        for name in AnalysisDataService.Instance().getObjectNames():
            if name.startswith(ws_name):
                mantid.DeleteWorkspace(name)


run_mantid_alg.workspace_id = 0


def get_pos(pos):
    return [pos.X(), pos.Y(), pos.Z()]


def make_run(ws):
    return sc.Variable(value=deepcopy(ws.run()))


def make_sample(ws):
    return sc.Variable(value=deepcopy(ws.sample()))


def make_component_info(ws):
    component_info = ws.componentInfo()

    if component_info.hasSource():
        sourcePos = component_info.sourcePosition()
    else:
        sourcePos = None

    if component_info.hasSample():
        samplePos = component_info.samplePosition()
    else:
        samplePos = None

    def as_var(pos):
        if pos is None:
            return pos
        return sc.Variable(value=np.array(get_pos(pos)),
                           dtype=sc.dtype.vector_3_float64,
                           unit=sc.units.m)

    return as_var(sourcePos), as_var(samplePos)


def make_detector_info(ws):
    det_info = ws.detectorInfo()
    # det -> spec mapping
    nDet = det_info.size()
    spectrum = sc.Variable(['detector'], shape=(nDet, ), dtype=sc.dtype.int32)
    has_spectrum = sc.Variable(['detector'], values=np.full((nDet, ), False))
    spectrum_ = spectrum.values
    has_spectrum_ = has_spectrum.values
    spec_info = ws.spectrumInfo()
    for i, spec in enumerate(spec_info):
        spec_def = spec.spectrumDefinition
        for j in range(len(spec_def)):
            det, time = spec_def[j]
            if time != 0:
                raise RuntimeError(
                    "Conversion of Mantid Workspace with scanning instrument "
                    "not supported yet.")
            spectrum_[det] = i
            has_spectrum_[det] = True
    detector = sc.Variable(['detector'], values=det_info.detectorIDs())

    # Remove any information about detectors without data (a spectrum). This
    # mostly just gets in the way and including it in the default converter
    # is probably not required.
    spectrum = sc.filter(spectrum, has_spectrum)
    detector = sc.filter(detector, has_spectrum)

    # May want to include more information here, such as detector positions,
    # but for now this is not necessary.
    return sc.Variable(value=sc.Dataset(coords={
        'detector': detector,
        'spectrum': spectrum
    }))


def md_dimension(mantid_dim, index):
    # Look for q dimensions
    patterns = ["^q.*{0}$".format(coord) for coord in ['x', 'y', 'z']]
    q_dims = ['Q_x', 'Q_y', 'Q_z']
    pattern_result = zip(patterns, q_dims)
    if mantid_dim.getMDFrame().isQ():
        for pattern, result in pattern_result:
            if re.search(pattern, mantid_dim.name, re.IGNORECASE):
                return result

    # Look for common/known mantid dimensions
    patterns = ["DeltaE", "T"]
    dims = ['Delta-E', 'temperature']
    pattern_result = zip(patterns, dims)
    for pattern, result in pattern_result:
        if re.search(pattern, mantid_dim.name, re.IGNORECASE):
            return result

    # Look for common spacial dimensions
    patterns = ["^{0}$".format(coord) for coord in ['x', 'y', 'z']]
    dims = ['x', 'y', 'z']
    pattern_result = zip(patterns, dims)
    for pattern, result in pattern_result:
        if re.search(pattern, mantid_dim.name, re.IGNORECASE):
            return result

    raise ValueError(
        "Cannot infer scipp dimension from input mantid dimension {}".format(
            mantid_dim.name()))


def md_unit(frame):
    known_md_units = {
        "Angstrom^-1": sc.units.dimensionless / sc.units.angstrom,
        "r.l.u": sc.units.dimensionless,
        "T": sc.units.K,
        "DeltaE": sc.units.meV
    }
    if frame.getUnitLabel().ascii() in known_md_units:
        return known_md_units[frame.getUnitLabel().ascii()]
    else:
        return sc.units.dimensionless


def validate_and_get_unit(unit, allow_empty=False):
    known_units = {
        "DeltaE": ['Delta-E', sc.units.meV],
        "TOF": ['tof', sc.units.us],
        "Wavelength": ['wavelength', sc.units.angstrom],
        "Energy": ['energy', sc.units.meV],
        "dSpacing": ['d-spacing', sc.units.angstrom],
        "MomentumTransfer": ['Q', sc.units.dimensionless / sc.units.angstrom],
        "QSquared": [
            'Q^2',
            sc.units.dimensionless / (sc.units.angstrom * sc.units.angstrom)
        ],
        "Label": ['spectrum', sc.units.dimensionless],
        "Empty": ['empty', sc.units.dimensionless],
        "Counts": ['counts', sc.units.counts]
    }

    if unit not in known_units.keys():
        if allow_empty:
            return ['unknown', sc.units.dimensionless]
        else:
            raise RuntimeError("Unit not currently supported."
                               "Possible values are: {}, "
                               "got '{}'. ".format(
                                   [k for k in known_units.keys()], unit))
    else:
        return known_units[unit]


def _to_spherical(pos, output):
    output["r"] = sc.sqrt(sc.dot(pos, pos))
    output["t"] = sc.acos(sc.geometry.z(pos) / output["r"].data)
    output["p"] = output["t"].data.copy()
    sc.atan2(sc.geometry.y(pos), sc.geometry.x(pos), output["p"].data)


def _quat_from_vectors(vec1, vec2):
    a = sc.Variable(value=vec1 / np.linalg.norm(vec1),
                    dtype=sc.dtype.vector_3_float64)
    b = sc.Variable(value=vec2 / np.linalg.norm(vec2),
                    dtype=sc.dtype.vector_3_float64)
    c = sc.Variable(value=np.cross(a.value, b.value),
                    dtype=sc.dtype.vector_3_float64)
    angle = sc.acos(sc.dot(a, b)).value
    q = sc.Quat(list(c.value * np.sin(angle / 2)) + [np.cos(angle / 2)])
    return sc.Variable(value=q)


def get_detector_pos(ws):
    nHist = ws.getNumberHistograms()
    pos = np.zeros([nHist, 3])

    spec_info = ws.spectrumInfo()
    for i in range(nHist):
        if spec_info.hasDetectors(i):
            p = spec_info.position(i)
            pos[i, :] = [p.X(), p.Y(), p.Z()]
        else:
            pos[i, :] = [np.nan, np.nan, np.nan]
    return sc.Variable(['spectrum'],
                       values=pos,
                       unit=sc.units.m,
                       dtype=sc.dtype.vector_3_float64)


def get_detector_properties(ws,
                            source_pos,
                            sample_pos,
                            advanced_geometry=False):
    if not advanced_geometry:
        return (get_detector_pos(ws), None, None)
    spec_info = ws.spectrumInfo()
    det_info = ws.detectorInfo()
    comp_info = ws.componentInfo()
    nspec = len(spec_info)
    det_rot = np.zeros([nspec, 4])
    det_bbox = np.zeros([nspec, 3])

    if sample_pos is not None and source_pos is not None:
        total_detectors = spec_info.detectorCount()
        act_beam = (sample_pos - source_pos).values
        rot = _quat_from_vectors(act_beam, [0, 0, 1])
        inv_rot = _quat_from_vectors([0, 0, 1], act_beam)

        pos_d = sc.Dataset()
        # Create empty to hold position info for all spectra detectors
        pos_d["x"] = sc.Variable(["detector"],
                                 shape=[total_detectors],
                                 unit=sc.units.m)
        pos_d["y"] = pos_d["x"]
        pos_d["z"] = pos_d["x"]
        pos_d.coords["spectrum"] = sc.Variable(
            ["detector"], values=np.empty(total_detectors))
        spectrum_values = pos_d.coords["spectrum"].values

        x_values = pos_d["x"].values
        y_values = pos_d["y"].values
        z_values = pos_d["z"].values

        idx = 0
        for i, spec in enumerate(spec_info):
            if spec.hasDetectors:
                definition = spec_info.getSpectrumDefinition(i)
                n_dets = len(definition)
                quats = []
                bboxes = []
                for j in range(n_dets):
                    det_idx = definition[j][0]
                    p = det_info.position(det_idx)
                    r = det_info.rotation(det_idx)
                    s = comp_info.shape(det_idx)
                    spectrum_values[idx] = i
                    x_values[idx] = p.X()
                    y_values[idx] = p.Y()
                    z_values[idx] = p.Z()
                    idx += 1
                    quats.append([r.imagI(), r.imagJ(), r.imagK(), r.real()])
                    bboxes.append(s.getBoundingBox().width())
                det_rot[i, :] = np.mean(quats, axis=0)
                det_bbox[i, :] = np.sum(bboxes, axis=0)

        rot_pos = sc.geometry.rotate(
            sc.geometry.position(pos_d["x"].data, pos_d["y"].data,
                                 pos_d["z"].data), rot)

        _to_spherical(rot_pos, pos_d)

        averaged = sc.groupby(pos_d,
                              "spectrum",
                              bins=sc.Variable(["spectrum"],
                                               values=np.arange(
                                                   -0.5,
                                                   len(spec_info) + 0.5,
                                                   1.0))).mean("detector")

        averaged["x"] = averaged["r"].data * sc.sin(
            averaged["t"].data) * sc.cos(averaged["p"].data)
        averaged["y"] = averaged["r"].data * sc.sin(
            averaged["t"].data) * sc.sin(averaged["p"].data)
        averaged["z"] = averaged["r"].data * sc.cos(averaged["t"].data)

        pos = sc.geometry.position(averaged["x"].data, averaged["y"].data,
                                   averaged["z"].data)
        return (sc.geometry.rotate(pos, inv_rot),
                sc.Variable(['spectrum'],
                            values=det_rot,
                            dtype=sc.dtype.quaternion_float64),
                sc.Variable(['spectrum'],
                            values=det_bbox,
                            unit=sc.units.m,
                            dtype=sc.dtype.vector_3_float64))
    else:
        pos = np.zeros([nspec, 3])

        for i, spec in enumerate(spec_info):
            if spec.hasDetectors:
                definition = spec_info.getSpectrumDefinition(i)
                n_dets = len(definition)
                vec3s = []
                quats = []
                bboxes = []
                for j in range(n_dets):
                    det_idx = definition[j][0]
                    p = det_info.position(det_idx)
                    r = det_info.rotation(det_idx)
                    s = comp_info.shape(det_idx)
                    vec3s.append([p.X(), p.Y(), p.Z()])
                    quats.append([r.imagI(), r.imagJ(), r.imagK(), r.real()])
                    bboxes.append(s.getBoundingBox().width())
                pos[i, :] = np.mean(vec3s, axis=0)
                det_rot[i, :] = np.mean(quats, axis=0)
                det_bbox[i, :] = np.sum(bboxes, axis=0)
            else:
                pos[i, :] = [np.nan, np.nan, np.nan]
                det_rot[i, :] = [np.nan, np.nan, np.nan, np.nan]
                det_bbox[i, :] = [np.nan, np.nan, np.nan]
        return (sc.Variable(['spectrum'],
                            values=pos,
                            unit=sc.units.m,
                            dtype=sc.dtype.vector_3_float64),
                sc.Variable(['spectrum'],
                            values=det_rot,
                            dtype=sc.dtype.quaternion_float64),
                sc.Variable(['spectrum'],
                            values=det_bbox,
                            unit=sc.units.m,
                            dtype=sc.dtype.vector_3_float64))


def _get_dtype_from_values(values):
    if hasattr(values, 'dtype'):
        dtype = values.dtype
    else:
        if len(values) > 0:
            dtype = type(values[0])
            if dtype is str:
                dtype = sc.dtype.string
            elif dtype is int:
                dtype = sc.dtype.int64
            elif dtype is float:
                dtype = sc.dtype.float64
            else:
                raise RuntimeError("Cannot handle the dtype that this "
                                   "workspace has on Axis 1.")
        else:
            raise RuntimeError("Axis 1 of this workspace has no values. "
                               "Cannot determine dtype.")
    return dtype


def init_spec_axis(ws):
    axis = ws.getAxis(1)
    dim, unit = validate_and_get_unit(axis.getUnit().unitID())
    values = axis.extractValues()
    dtype = _get_dtype_from_values(values)
    return dim, sc.Variable([dim], values=values, unit=unit, dtype=dtype)


def set_bin_masks(bin_masks, dim, index, masked_bins):
    for masked_bin in masked_bins:
        bin_masks['spectrum', index][dim, masked_bin].value = True


def _convert_MatrixWorkspace_info(ws, advanced_geometry=False):
    common_bins = ws.isCommonBins()
    dim, unit = validate_and_get_unit(ws.getAxis(0).getUnit().unitID())
    source_pos, sample_pos = make_component_info(ws)
    det_info = make_detector_info(ws)
    pos, rot, shp = get_detector_properties(
        ws, source_pos, sample_pos, advanced_geometry=advanced_geometry)
    spec_dim, spec_coord = init_spec_axis(ws)

    if common_bins:
        coord = sc.Variable([dim], values=ws.readX(0), unit=unit)
    else:
        coord = sc.Variable([spec_dim, dim], values=ws.extractX(), unit=unit)

    info = {
        "coords": {
            dim: coord,
            spec_dim: spec_coord,
            "position": pos,
            "detector_info": det_info
        },
        "masks": {},
        "attrs": {
            "run":
            make_run(ws),
            "sample":
            make_sample(ws),
            "instrument-name":
            sc.Variable(
                value=ws.componentInfo().name(ws.componentInfo().root()))
        },
    }
    if not np.all(np.isnan(
            pos.values)) and rot is not None and shp is not None:
        info["attrs"].update({"rotation": rot, "shape": shp})

    if source_pos is not None:
        info["coords"]["source_position"] = source_pos

    if sample_pos is not None:
        info["coords"]["sample_position"] = sample_pos

    if ws.detectorInfo().hasMaskedDetectors():
        spectrum_info = ws.spectrumInfo()
        mask = np.array([
            spectrum_info.isMasked(i) for i in range(ws.getNumberHistograms())
        ])
        info["masks"]["spectrum"] = sc.Variable([spec_dim], values=mask)
    return info


def convert_monitors_ws(ws, converter, **ignored):
    dim, unit = validate_and_get_unit(ws.getAxis(0).getUnit().unitID())
    spec_dim, spec_coord = init_spec_axis(ws)
    spec_info = spec_info = ws.spectrumInfo()
    comp_info = ws.componentInfo()
    monitors = []
    indexes = (ws.getIndexFromSpectrumNumber(int(i))
               for i in spec_coord.values)
    for index in indexes:
        definition = spec_info.getSpectrumDefinition(index)
        if not definition.size() == 1:
            raise RuntimeError("Cannot deal with grouped monitor detectors")
        det_index = definition[0][0]  # Ignore time index
        # We only ExtractSpectra for compability with
        # exising convert_Workspace2D_to_dataarray. This could instead be
        # refactored if found to be slow
        with run_mantid_alg('ExtractSpectra',
                            InputWorkspace=ws,
                            WorkspaceIndexList=[index]) as monitor_ws:
            single_monitor = converter(monitor_ws)
        # Remove redundant information that is duplicated from workspace
        # We get this extra information from the generic converter reuse
        del single_monitor.coords['sample_position']
        del single_monitor.coords['detector_info']
        del single_monitor.attrs['run']
        del single_monitor.attrs['sample']
        monitors.append((comp_info.name(det_index), single_monitor))
    return monitors


<<<<<<< HEAD
def convert_Workspace2D_to_data_array(ws, **ignored):
=======
def convert_Workspace2D_to_data_array(ws, advanced_geometry=False, **ignored):
    common_bins = ws.isCommonBins()
>>>>>>> 79804c90
    dim, unit = validate_and_get_unit(ws.getAxis(0).getUnit().unitID())
    spec_dim, spec_coord = init_spec_axis(ws)

    coords_labs_data = _convert_MatrixWorkspace_info(
        ws, advanced_geometry=advanced_geometry)
    _, data_unit = validate_and_get_unit(ws.YUnit(), allow_empty=True)
    stddev2 = ws.extractE()
    np.power(stddev2, 2, out=stddev2)
    coords_labs_data["data"] = sc.Variable([spec_dim, dim],
                                           unit=data_unit,
                                           values=ws.extractY(),
                                           variances=stddev2)
    array = detail.move_to_data_array(**coords_labs_data)

    if ws.hasAnyMaskedBins():
        bin_mask = sc.Variable(dims=array.dims,
                               shape=array.shape,
                               dtype=sc.dtype.bool)
        for i in range(ws.getNumberHistograms()):
            # maskedBinsIndices throws instead of returning empty list
            if ws.hasMaskedBins(i):
                set_bin_masks(bin_mask, dim, i, ws.maskedBinsIndices(i))
        common_mask = sc.all(bin_mask, 'spectrum')
        if common_mask == sc.any(bin_mask, 'spectrum'):
            array.masks["bin"] = detail.move(common_mask)
        else:
            array.masks["bin"] = detail.move(bin_mask)

    # Avoid creating dimensions that are not required since this mostly an
    # artifact of inflexible data structures and gets in the way when working
    # with scipp.
    if len(spec_coord.values) == 1:
        if 'position' in array.coords:
            array.coords['position'] = array.coords['position'][spec_dim, 0]
        array = array[spec_dim, 0].copy()
    return array


def convert_EventWorkspace_to_data_array(ws,
                                         load_pulse_times=True,
                                         realign_events=False,
                                         advanced_geometry=False,
                                         **ignored):
    from mantid.api import EventType

    dim, unit = validate_and_get_unit(ws.getAxis(0).getUnit().unitID())
    spec_dim, spec_coord = init_spec_axis(ws)
    nHist = ws.getNumberHistograms()

    coord = sc.Variable([spec_dim],
                        shape=[nHist],
                        unit=unit,
                        dtype=sc.dtype.event_list_float64)
    if load_pulse_times:
        labs = sc.Variable([spec_dim],
                           shape=[nHist],
                           dtype=sc.dtype.event_list_int64)

    # Check for weighted events
    evtp = ws.getSpectrum(0).getEventType()
    contains_weighted_events = ((evtp == EventType.WEIGHTED)
                                or (evtp == EventType.WEIGHTED_NOTIME))
    if contains_weighted_events:
        weights = sc.Variable([spec_dim],
                              shape=[nHist],
                              dtype=sc.dtype.event_list_float32,
                              variances=True)

    for i in range(nHist):
        sp = ws.getSpectrum(i)
        coord[spec_dim, i].values = sp.getTofs()
        if load_pulse_times:
            labs[spec_dim, i].values = sp.getPulseTimesAsNumpy()
        if contains_weighted_events:
            weights[spec_dim, i].values = sp.getWeights()
            weights[spec_dim, i].variances = sp.getWeightErrors()

    coords_labs_data = _convert_MatrixWorkspace_info(
        ws, advanced_geometry=advanced_geometry)
    bin_edges = coords_labs_data["coords"][dim]
    coords_labs_data["coords"][dim] = coord

    if load_pulse_times:
        coords_labs_data["coords"]["pulse_times"] = labs
    if contains_weighted_events:
        coords_labs_data["data"] = weights
    else:
        _, data_unit = validate_and_get_unit(ws.YUnit(), allow_empty=True)
        coords_labs_data["data"] = sc.Variable(dims=[spec_dim],
                                               values=np.ones(nHist),
                                               variances=np.ones(nHist),
                                               unit=data_unit,
                                               dtype=sc.dtype.float32)
    array = detail.move_to_data_array(**coords_labs_data)
    if realign_events:
        # Event data is stored as unaligned content, with realigned wrapper
        # based on Mantid's bin edges.
        array.realign({dim: bin_edges})
    return array


def convert_MDHistoWorkspace_to_data_array(md_histo, **ignored):
    ndims = md_histo.getNumDims()
    coords = dict()
    dims_used = []
    for i in range(ndims):
        dim = md_histo.getDimension(i)
        frame = dim.getMDFrame()
        sc_dim = md_dimension(dim, i)
        coords[sc_dim] = sc.Variable(dims=[sc_dim],
                                     values=np.linspace(
                                         dim.getMinimum(), dim.getMaximum(),
                                         dim.getNBins()),
                                     unit=md_unit(frame))
        dims_used.append(sc_dim)
    data = sc.Variable(dims=dims_used,
                       values=md_histo.getSignalArray(),
                       variances=md_histo.getErrorSquaredArray(),
                       unit=sc.units.counts)
    nevents = sc.Variable(dims=dims_used, values=md_histo.getNumEventsArray())
    return detail.move_to_data_array(coords=coords,
                                     data=data,
                                     attrs={'nevents': nevents})


def convert_TableWorkspace_to_dataset(ws, error_connection=None, **ignored):
    """
    Converts from a Mantid TableWorkspace to a scipp dataset. It is possible
    to assign a column as the error for another column, in which case a
    the data from the two columns will be represented by a single scipp
    variable with variance. This is done using the error_connection Keyword
    argument. The error is transformed to variance in this converter.

    Parameters
    ----------
        ws : Mantid TableWorkspace
            Mantid TableWorkspace to be converted into scipp dataset

    Keyword arguments
    -----------------
        error_connection : Dict
            Dict with data column names as keys to names of their error column
    """

    # Extract information from workspace
    n_columns = ws.columnCount()
    columnNames = ws.getColumnNames()  # list of names matching each column
    columnTypes = ws.columnTypes()  # list of types matching each column

    # Types available in TableWorkspace that can not be loaded into scipp
    blacklist_types = []
    # Types for which the transformation from error to variance will fail
    blacklist_variance_types = ["str"]

    dataset = sc.Dataset()
    for i in range(n_columns):
        if columnTypes[i] in blacklist_types:
            continue  # skips loading data of this type

        data_name = columnNames[i]
        if error_connection is None:
            dataset[data_name] = detail.move(
                sc.Variable(['row'], values=ws.column(i)))
        elif data_name in error_connection:
            # This data has error availble
            error_name = error_connection[data_name]
            error_index = columnNames.index(error_name)

            if columnTypes[error_index] in blacklist_variance_types:
                # Raise error to avoid numpy square error for strings
                raise RuntimeError("Variance can not have type string. \n" +
                                   "Data:     " + str(data_name) + "\n" +
                                   "Variance: " + str(error_name) + "\n")

            variance = np.array(ws.column(error_name))**2
            dataset[data_name] = detail.move(
                sc.Variable(['row'],
                            values=np.array(ws.column(i)),
                            variances=variance))
        elif data_name not in error_connection.values():
            # This data is not an error for another dataset, and has no error
            dataset[data_name] = detail.move(
                sc.Variable(['row'], values=ws.column(i)))

    return dataset


def from_mantid(workspace, **kwargs):
    """Convert Mantid workspace to a scipp data array or dataset
    :param workspace: Mantid workspace to convert.
    """
    scipp_obj = None  # This is either a Dataset or DataArray
    monitor_ws = None
    workspaces_to_delete = []
    if workspace.id() == 'Workspace2D' or workspace.id() == 'RebinnedOutput':
        n_monitor = 0
        spec_info = workspace.spectrumInfo()
        for i in range(len(spec_info)):
            if spec_info.hasDetectors(i) and spec_info.isMonitor(i):
                n_monitor += 1
        # If there are *only* monitors we do not move them to an attribute
        if n_monitor > 0 and n_monitor < len(spec_info):
            import mantid.simpleapi as mantid
            workspace, monitor_ws = mantid.ExtractMonitors(workspace)
            workspaces_to_delete.append(workspace)
            workspaces_to_delete.append(monitor_ws)
        scipp_obj = convert_Workspace2D_to_data_array(workspace, **kwargs)
    elif workspace.id() == 'EventWorkspace':
        scipp_obj = convert_EventWorkspace_to_data_array(workspace, **kwargs)
    elif workspace.id() == 'TableWorkspace':
        scipp_obj = convert_TableWorkspace_to_dataset(workspace, **kwargs)
    elif workspace.id() == 'MDHistoWorkspace':
        scipp_obj = convert_MDHistoWorkspace_to_data_array(workspace, **kwargs)

    if scipp_obj is None:
        raise RuntimeError('Unsupported workspace type {}'.format(
            workspace.id()))

    # TODO Is there ever a case where a Workspace2D has a separate monitor
    # workspace? This is not handled by ExtractMonitors above, I think.
    if monitor_ws is None:
        if hasattr(workspace, 'getMonitorWorkspace'):
            try:
                monitor_ws = workspace.getMonitorWorkspace()
            except RuntimeError:
                # Have to try/fail here. No inspect method on Mantid for this.
                pass

    if monitor_ws is not None:
        if monitor_ws.id() == 'Workspace2D':
            converter = convert_Workspace2D_to_data_array
        elif monitor_ws.id() == 'EventWorkspace':
            converter = convert_EventWorkspace_to_data_array

        monitors = convert_monitors_ws(monitor_ws, converter, **kwargs)
        for name, monitor in monitors:
            scipp_obj.attrs[name] = detail.move(sc.Variable(value=monitor))
    for ws in workspaces_to_delete:
        mantid.DeleteWorkspace(ws)

    return scipp_obj


def load(filename="",
         load_pulse_times=True,
         realign_events=False,
         instrument_filename=None,
         error_connection=None,
         mantid_alg='Load',
         mantid_args=None,
         advanced_geometry=False):
    """
    Wrapper function to provide a load method for a Nexus file, hiding mantid
    specific code from the scipp interface. All other keyword arguments not
    specified in the parameters below are passed on to the mantid.Load
    function.

    Example of use:

    .. highlight:: python
    .. code-block:: python

        from scipp.neutron import load
        d = sc.Dataset()
        d["sample"] = load(filename='PG3_4844_event.nxs',
                           load_pulse_times=False,
                           mantid_args={'BankName': 'bank184',
                                        'LoadMonitors': True})

    See also the neutron-data tutorial.

    Note that this function requires mantid to be installed and available in
    the same Python environment as scipp.

    :param str filename: The name of the Nexus/HDF file to be loaded.
    :param bool load_pulse_times: Read the pulse times if True.
    :param bool realign_events: Realign event data according to "X" axis given
                                by file.
    :param str instrument_filename: If specified, over-write the instrument
                                    definition in the final Dataset with the
                                    geometry contained in the file.
    :param str mantid_alg: Mantid algorithm to use for loading. Default is
                           `Load`.
    :param dict mantid_args: Dict of keyword arguments to forward to Mantid.
    :raises: If the Mantid workspace type returned by the Mantid loader is not
             either EventWorkspace or Workspace2D.
    :return: A Dataset containing the neutron event/histogram data and the
             instrument geometry.
    :rtype: Dataset
    """

    if mantid_args is None:
        mantid_args = {}

    with run_mantid_alg(mantid_alg, filename, **mantid_args) as loaded:
        # Determine what Load has provided us
        from mantid.api import Workspace
        if isinstance(loaded, Workspace):
            # A single workspace
            data_ws = loaded
        else:
            # Seperate data and monitor workspaces
            data_ws = loaded.OutputWorkspace

        if instrument_filename is not None:
            import mantid.simpleapi as mantid
            mantid.LoadInstrument(data_ws,
                                  FileName=instrument_filename,
                                  RewriteSpectraMap=True)

        return from_mantid(data_ws,
                           load_pulse_times=load_pulse_times,
                           realign_events=realign_events,
                           error_connection=error_connection,
                           advanced_geometry=advanced_geometry)


def load_component_info(ds, file, advanced_geometry=False):
    """
    Adds the component info coord into the dataset. The following are added:

    - source_position
    - sample_position
    - detector positions
    - detector rotations
    - detector shapes

    :param ds: Dataset on which the component info will be added as coords.
    :param file: File from which the IDF will be loaded.
                 This can be anything that mantid.Load can load.
    """
    with run_mantid_alg('Load', file) as ws:
        source_pos, sample_pos = make_component_info(ws)

        ds.coords["source_position"] = source_pos
        ds.coords["sample_position"] = sample_pos
        pos, rot, shp = get_detector_properties(
            ws, source_pos, sample_pos, advanced_geometry=advanced_geometry)
        ds.coords["position"] = pos
        if rot is not None:
            ds.attrs["rotation"] = rot
        if shp is not None:
            ds.attrs["shape"] = shp


def validate_dim_and_get_mantid_string(unit_dim):
    known_units = {
        'Delta-E': "DeltaE",
        'tof': "TOF",
        'wavelength': "Wavelength",
        'E': "Energy",
        'd-spacing': "dSpacing",
        'Q': "MomentumTransfer",
        'Q^2': "QSquared",
    }

    user_k = str(unit_dim).casefold()
    known_units = {k.casefold(): v for k, v in known_units.items()}

    if user_k not in known_units:
        raise RuntimeError("Axis unit not currently supported."
                           "Possible values are: {}, "
                           "got '{}'. ".format([k for k in known_units.keys()],
                                               unit_dim))
    else:
        return known_units[user_k]


def to_workspace_2d(x, y, e, coord_dim, instrument_file=None):
    """
    Use the values provided to create a Mantid workspace.

    The Mantid layout expect the spectra to be the Outer-most dimension,
    i.e. y.shape[0]. If that is not the case you might have to transpose
    your data to fit that, otherwise it will not be aligned correctly in the
    Mantid workspace.

    :param x: Data to be used as X for the Mantid workspace.
    :param y: Data to be used as Y for the Mantid workspace.
    :param e: Data to be used as error for the Mantid workspace.
              If `None` the np.sqrt of y will be used.
    :param coord_dim: Dim of the coordinate, to be set as the equivalent
                      UnitX on the Mantid workspace.
    :param instrument_file: Instrument file that will be
                            loaded into the workspace
    :returns: Workspace2D containing the data for X, Y and E
    """
    try:
        import mantid.simpleapi as mantid
    except ImportError:
        raise ImportError(
            "Mantid Python API was not found, please install Mantid framework "
            "as detailed in the installation instructions (https://scipp."
            "github.io/getting-started/installation.html)")

    assert len(y.shape) == 2, "Currently can only handle 2D data."

    e = np.sqrt(e) if e is not None else np.sqrt(y)

    unitX = validate_dim_and_get_mantid_string(coord_dim)

    nspec = y.shape[0]
    nbins = x.shape[1]
    nitems = y.shape[1]

    ws = mantid.WorkspaceFactory.create("Workspace2D",
                                        NVectors=nspec,
                                        XLength=nbins,
                                        YLength=nitems)

    for i in range(nspec):
        ws.setX(i, x[i])
        ws.setY(i, y[i])
        ws.setE(i, e[i])

    # Set X-Axis unit
    ws.getAxis(0).setUnit(unitX)

    if instrument_file is not None:
        mantid.LoadInstrument(ws,
                              FileName=instrument_file,
                              RewriteSpectraMap=True)

    return ws


def fit(ws, function, workspace_index, start_x, end_x):
    """
    Performs a fit on the workspace.

    :param ws: The workspace on which the fit will be performed
    :param function: The function used for the fit. This is anything
                     that mantid.Fit's Function parameter can handle.
    :param workspace_index: Workspace index which will be fitted.
    :param start_x: Start X for the fit
    :param end_x: End X for the fit
    :returns: Dataset containing all of Fit's outputs
    """
    with run_mantid_alg('Fit',
                        Function=function,
                        InputWorkspace=ws,
                        WorkspaceIndex=workspace_index,
                        StartX=start_x,
                        EndX=end_x,
                        CreateOutput=True) as fit:
        ds = sc.Dataset(data={
            'workspace':
            sc.Variable(convert_Workspace2D_to_data_array(
                fit.OutputWorkspace)),
            'parameters':
            sc.Variable(convert_TableWorkspace_to_dataset(
                fit.OutputParameters)),
            'normalised_covariance_matrix':
            sc.Variable(
                convert_TableWorkspace_to_dataset(
                    fit.OutputNormalisedCovarianceMatrix)),
        },
                        attrs={
                            'status': sc.Variable(fit.OutputStatus),
                            'chi2_over_DoF':
                            sc.Variable(fit.OutputChi2overDoF),
                            'function': sc.Variable(str(fit.Function)),
                            'cost_function': sc.Variable(fit.CostFunction)
                        })

        return ds<|MERGE_RESOLUTION|>--- conflicted
+++ resolved
@@ -463,12 +463,7 @@
     return monitors
 
 
-<<<<<<< HEAD
-def convert_Workspace2D_to_data_array(ws, **ignored):
-=======
 def convert_Workspace2D_to_data_array(ws, advanced_geometry=False, **ignored):
-    common_bins = ws.isCommonBins()
->>>>>>> 79804c90
     dim, unit = validate_and_get_unit(ws.getAxis(0).getUnit().unitID())
     spec_dim, spec_coord = init_spec_axis(ws)
 
