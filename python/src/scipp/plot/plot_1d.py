--- conflicted
+++ resolved
@@ -235,17 +235,11 @@
                         fmt="none")
 
         deltax = 0.05 * (new_x[-1] - new_x[0])
-<<<<<<< HEAD
-        self.ax.set_xlim([new_x[0] - deltax, new_x[-1] + deltax])
-        self.ax.set_xlabel(name_with_unit(self.slider_x[dim_str],
-                                          name=self.slider_labels[dim_str]))
-=======
         with warnings.catch_warnings():
             warnings.filterwarnings("ignore", category=UserWarning)
             self.ax.set_xlim([new_x[0] - deltax, new_x[-1] + deltax])
-        self.ax.set_xlabel(axis_label(self.slider_x[dim_str],
+        self.ax.set_xlabel(name_with_unit(self.slider_x[dim_str],
                                       name=self.slider_labels[dim_str]))
->>>>>>> 1531007a
         return
 
     def slice_data(self, var):
