--- conflicted
+++ resolved
@@ -53,13 +53,9 @@
         self.assertEqual(d.data.unit, sc.units.counts)
         for i in range(ws.getNumberHistograms()):
             assert np.all(np.equal(d.values[i], ws.readY(i)))
-<<<<<<< HEAD
-            assert np.all(np.equal(d.variances[i], np.power(ws.readE(i), 2)))
+            assert np.all(np.equal(d.variances[i], ws.readE(i) * ws.readE(i)))
         self.assertEqual(d.coords['spectrum'].dtype, sc.dtype.int32)
         self.assertEqual(d.coords['tof'].dtype, sc.dtype.float64)
-=======
-            assert np.all(np.equal(d.variances[i], ws.readE(i) * ws.readE(i)))
->>>>>>> 940589af
 
     def test_EventWorkspace(self):
         import mantid.simpleapi as mantid
