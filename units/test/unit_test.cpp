--- conflicted
+++ resolved
@@ -128,14 +128,8 @@
                                                    units::boost_units::us);
   boost::units::quantity<units::detail::tof::tof> h(9.0 *
                                                     boost::units::si::seconds);
-<<<<<<< HEAD
-  boost::units::quantity<boost::units::si::time> i(
-      20 * units::boost_units::ns);
-                                                      
-=======
   boost::units::quantity<boost::units::si::time> i(20 * units::boost_units::ns);
 
->>>>>>> 86f8b0af
   EXPECT_DOUBLE_EQ(a.value(), 2.0);
   EXPECT_DOUBLE_EQ(b.value(), 3.0e-10);
   EXPECT_DOUBLE_EQ(c.value(), 4.0e10);
