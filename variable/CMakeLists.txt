# SPDX-License-Identifier: GPL-3.0-or-later Copyright (c) 2019 Scipp
# contributors (https://github.com/scipp)
set(TARGET_NAME "scipp-variable")
set(INC_FILES
    include/scipp/variable/apply.h
    include/scipp/variable/event.h
    include/scipp/variable/except.h
    include/scipp/variable/indexed_slice_view.h
    include/scipp/variable/string.h
    include/scipp/variable/subspan_view.h
    include/scipp/variable/transform.h
    include/scipp/variable/transform_subspan.h
    include/scipp/variable/binary_arithmetic.h
    include/scipp/variable/variable_concept.h
    include/scipp/variable/variable.h
    include/scipp/variable/variable.tcc
    include/scipp/variable/variable_comparison.h
    include/scipp/variable/variable_keyword_arg_constructor.h
    include/scipp/variable/logical.h
    include/scipp/variable/misc_operations.h
    include/scipp/variable/operations.h
    include/scipp/variable/reduction.h
    include/scipp/variable/trigonometry.h
    include/scipp/variable/visit.h
)

set(SRC_FILES
    event.cpp
    except.cpp
    rebin.cpp
    string.cpp
    subspan_view.cpp
    binary_arithmetic.cpp
    variable_concept.cpp
    variable.cpp
<<<<<<< HEAD
    variable_comparison.cpp
    variable_inplace_arithmetic.cpp
=======
    inplace_arithmetic.cpp
>>>>>>> f00d9351
    variable_instantiate_basic.cpp
    variable_instantiate_view_elements.cpp
    logical.cpp
    operations.cpp
    reduction.cpp
    trigonometry.cpp
    type_conversion.cpp
)

set(LINK_TYPE "STATIC")
if(DYNAMIC_LIB)
  set(LINK_TYPE "SHARED")
endif(DYNAMIC_LIB)

add_library(${TARGET_NAME} ${LINK_TYPE} ${INC_FILES} ${SRC_FILES})
generate_export_header(${TARGET_NAME})
target_link_libraries(${TARGET_NAME} PUBLIC scipp-core Boost::boost)
if(TBB_FOUND)
  target_link_libraries(${TARGET_NAME} PUBLIC TBB::tbb)
endif()

target_include_directories(
  ${TARGET_NAME}
  PUBLIC $<INSTALL_INTERFACE:include>
         $<BUILD_INTERFACE:${CMAKE_CURRENT_SOURCE_DIR}/include>
         $<BUILD_INTERFACE:${CMAKE_CURRENT_BINARY_DIR}/include>
         ${CMAKE_CURRENT_BINARY_DIR}
)

set_target_properties(${TARGET_NAME} PROPERTIES POSITION_INDEPENDENT_CODE TRUE)
add_subdirectory(test)

if(DYNAMIC_LIB)
  install(TARGETS ${TARGET_NAME} DESTINATION ${CMAKE_INSTALL_PREFIX}/lib)
endif(DYNAMIC_LIB)<|MERGE_RESOLUTION|>--- conflicted
+++ resolved
@@ -33,12 +33,8 @@
     binary_arithmetic.cpp
     variable_concept.cpp
     variable.cpp
-<<<<<<< HEAD
     variable_comparison.cpp
-    variable_inplace_arithmetic.cpp
-=======
     inplace_arithmetic.cpp
->>>>>>> f00d9351
     variable_instantiate_basic.cpp
     variable_instantiate_view_elements.cpp
     logical.cpp
